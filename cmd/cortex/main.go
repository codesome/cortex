package main

import (
	"flag"
	"fmt"
	"io/ioutil"
	"math/rand"
	"os"
	"runtime"
<<<<<<< HEAD
	"sync"
=======
	"strings"
>>>>>>> e698ab21
	"time"

	"github.com/go-kit/kit/log/level"
	"github.com/pkg/errors"
	"github.com/prometheus/client_golang/prometheus"
	"github.com/prometheus/common/version"
	"github.com/weaveworks/common/tracing"
	"gopkg.in/yaml.v2"

	"github.com/cortexproject/cortex/pkg/cortex"
	"github.com/cortexproject/cortex/pkg/util"
	"github.com/cortexproject/cortex/pkg/util/flagext"
)

func init() {
	prometheus.MustRegister(version.NewCollector("cortex"))
}

const (
	configFileOption = "config.file"
	configExpandENV  = "config.expand-env"
)

var testMode = false

func main() {
	var (
		cfg                  cortex.Config
		eventSampleRate      int
		ballastBytes         int
		mutexProfileFraction int
	)

	configFile, expandENV := parseConfigFileParameter(os.Args[1:])

	// This sets default values from flags to the config.
	// It needs to be called before parsing the config file!
	flagext.RegisterFlags(&cfg)

	if configFile != "" {
		if err := LoadConfig(configFile, expandENV, &cfg); err != nil {
			fmt.Fprintf(os.Stderr, "error loading config from %s: %v\n", configFile, err)
			if testMode {
				return
			}
			os.Exit(1)
		}
	}

	// Ignore -config.file and -config.expand-env here, since it was already parsed, but it's still present on command line.
	flagext.IgnoredFlag(flag.CommandLine, configFileOption, "Configuration file to load.")
	flagext.IgnoredFlag(flag.CommandLine, configExpandENV, "Expands ${var} or $var in config according to the values of the environment variables.")

	flag.IntVar(&eventSampleRate, "event.sample-rate", 0, "How often to sample observability events (0 = never).")
	flag.IntVar(&ballastBytes, "mem-ballast-size-bytes", 0, "Size of memory ballast to allocate.")
	flag.IntVar(&mutexProfileFraction, "debug.mutex-profile-fraction", 0, "Fraction at which mutex profile vents will be reported, 0 to disable")

	if testMode {
		// Don't exit on error in test mode. Just parse parameters, dump config and stop.
		flag.CommandLine.Init(flag.CommandLine.Name(), flag.ContinueOnError)
		flag.Parse()
		DumpYaml(&cfg)
		return
	}

	flag.Parse()

	if mutexProfileFraction > 0 {
		runtime.SetMutexProfileFraction(mutexProfileFraction)
	}

	util.InitLogger(&cfg.Server)
	// Validate the config once both the config file has been loaded
	// and CLI flags parsed.
	err := cfg.Validate(util.Logger)
	if err != nil {
		fmt.Printf("error validating config: %v\n", err)
		os.Exit(1)
	}

	// Allocate a block of memory to alter GC behaviour. See https://github.com/golang/go/issues/23044
	ballast := make([]byte, ballastBytes)

	util.InitEvents(eventSampleRate)

	// Setting the environment variable JAEGER_AGENT_HOST enables tracing
	trace := tracing.NewFromEnv("cortex-" + cfg.Target.String())
	defer trace.Close()

	// Initialise seed for randomness usage.
	rand.Seed(time.Now().UnixNano())

	t, err := cortex.New(cfg)
	util.CheckFatal("initializing cortex", err)

	level.Info(util.Logger).Log("msg", "Starting Cortex", "version", version.Info())

	var wg sync.WaitGroup
	wg.Add(1)
	go func() {
		defer wg.Done()
		if err := t.Run(); err != nil {
			level.Error(util.Logger).Log("msg", "error running Cortex", "err", err)
		}
	}()

	if cfg.Target.IsJob() {
		err = t.Stop()
	}

	wg.Wait()

	if !cfg.Target.IsJob() {
		err = t.Stop()
	}

	runtime.KeepAlive(ballast)
<<<<<<< HEAD
	util.CheckFatal("initializing cortex", err)
=======
>>>>>>> e698ab21
}

// Parse -config.file and -config.expand-env option via separate flag set, to avoid polluting default one and calling flag.Parse on it twice.
func parseConfigFileParameter(args []string) (configFile string, expandEnv bool) {
	// ignore errors and any output here. Any flag errors will be reported by main flag.Parse() call.
	fs := flag.NewFlagSet("", flag.ContinueOnError)
	fs.SetOutput(ioutil.Discard)

	// usage not used in these functions.
	fs.StringVar(&configFile, configFileOption, "", "")
	fs.BoolVar(&expandEnv, configExpandENV, false, "")

	// Try to find -config.file and -config.expand-env option in the flags. As Parsing stops on the first error, eg. unknown flag, we simply
	// try remaining parameters until we find config flag, or there are no params left.
	// (ContinueOnError just means that flag.Parse doesn't call panic or os.Exit, but it returns error, which we ignore)
	for len(args) > 0 {
		_ = fs.Parse(args)
		args = args[1:]
	}

	return
}

// LoadConfig read YAML-formatted config from filename into cfg.
func LoadConfig(filename string, expandENV bool, cfg *cortex.Config) error {
	buf, err := ioutil.ReadFile(filename)
	if err != nil {
		return errors.Wrap(err, "Error reading config file")
	}

	if expandENV {
		buf = expandEnv(buf)
	}

	err = yaml.UnmarshalStrict(buf, cfg)
	if err != nil {
		return errors.Wrap(err, "Error parsing config file")
	}

	return nil
}

func DumpYaml(cfg *cortex.Config) {
	out, err := yaml.Marshal(cfg)
	if err != nil {
		fmt.Fprintln(os.Stderr, err)
	} else {
		fmt.Printf("%s\n", out)
	}
}

// expandEnv replaces ${var} or $var in config according to the values of the current environment variables.
// The replacement is case-sensitive. References to undefined variables are replaced by the empty string.
// A default value can be given by using the form ${var:default value}.
func expandEnv(config []byte) []byte {
	return []byte(os.Expand(string(config), func(key string) string {
		keyAndDefault := strings.SplitN(key, ":", 2)
		key = keyAndDefault[0]

		v := os.Getenv(key)
		if v == "" && len(keyAndDefault) == 2 {
			v = keyAndDefault[1] // Set value to the default.
		}
		return v
	}))
}<|MERGE_RESOLUTION|>--- conflicted
+++ resolved
@@ -7,11 +7,8 @@
 	"math/rand"
 	"os"
 	"runtime"
-<<<<<<< HEAD
+	"strings"
 	"sync"
-=======
-	"strings"
->>>>>>> e698ab21
 	"time"
 
 	"github.com/go-kit/kit/log/level"
@@ -118,21 +115,17 @@
 		}
 	}()
 
-	if cfg.Target.IsJob() {
-		err = t.Stop()
-	}
+	// if cfg.Target.IsJob() {
+	// 	err = t.Stop()
+	// }
 
 	wg.Wait()
 
-	if !cfg.Target.IsJob() {
-		err = t.Stop()
-	}
+	// if !cfg.Target.IsJob() {
+	// 	err = t.Stop()
+	// }
 
 	runtime.KeepAlive(ballast)
-<<<<<<< HEAD
-	util.CheckFatal("initializing cortex", err)
-=======
->>>>>>> e698ab21
 }
 
 // Parse -config.file and -config.expand-env option via separate flag set, to avoid polluting default one and calling flag.Parse on it twice.
