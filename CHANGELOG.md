--- conflicted
+++ resolved
@@ -2,6 +2,10 @@
 
 ## master / unreleased
 
+* [FEATURE] Flusher target to flush the WAL.
+  * `-flusher.wal-dir` for the WAL directory to recover from.
+  * `-flusher.concurrent-flushes` for number of concurrent flushes.
+  * `-flusher.flush-op-timeout` is duration after which a flush should timeout.
 
 ## 0.7.0-rc.0 / 2020-03-09
 
@@ -66,12 +70,6 @@
 * [FEATURE] Add /config HTTP endpoint which exposes the current Cortex configuration as YAML. #2165
 * [FEATURE] Allow Prometheus remote write directly to ingesters. #1491
 * [FEATURE] Introduced new standalone service `query-tee` that can be used for testing purposes to send the same Prometheus query to multiple backends (ie. two Cortex clusters ingesting the same metrics) and compare the performances. #2203
-<<<<<<< HEAD
-* [FEATURE] Flusher target to flush the WAL.
-  * `-flusher.wal-dir` for the WAL directory to recover from.
-  * `-flusher.concurrent-flushes` for number of concurrent flushes.
-  * `-flusher.flush-op-timeout` is duration after which a flush should timeout.
-=======
 * [FEATURE] Fan out parallelizable queries to backend queriers concurrently. #1878
   * `querier.parallelise-shardable-queries` (bool)
   * Requires a shard-compatible schema (v10+)
@@ -86,7 +84,6 @@
   * `-experimental.distributor.user-subring-size`
 * [FEATURE] Add flag `-experimental.tsdb.stripe-size` to expose TSDB stripe size option. #2185
 * [FEATURE] Experimental Delete Series: Added support for Deleting Series with Prometheus style API. Needs to be enabled first by setting `-purger.enable` to `true`. Deletion only supported when using `boltdb` and `filesystem` as index and object store respectively. Support for other stores to follow in separate PRs #2103
->>>>>>> 3b470325
 * [ENHANCEMENT] Alertmanager: Expose Per-tenant alertmanager metrics #2124
 * [ENHANCEMENT] Add `status` label to `cortex_alertmanager_configs` metric to gauge the number of valid and invalid configs. #2125
 * [ENHANCEMENT] Cassandra Authentication: added the `custom_authenticators` config option that allows users to authenticate with cassandra clusters using password authenticators that are not approved by default in [gocql](https://github.com/gocql/gocql/blob/81b8263d9fe526782a588ef94d3fa5c6148e5d67/conn.go#L27) #2093
