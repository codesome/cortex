--- conflicted
+++ resolved
@@ -18,12 +18,9 @@
   * `cortex_querier_bucket_store_blocks_meta_sync_consistency_delay_seconds` > `cortex_querier_blocks_meta_sync_consistency_delay_seconds`
 * [CHANGE] Experimental TSDB: Modified default values for `compactor.deletion-delay` option from 48h to 12h and `-experimental.tsdb.bucket-store.ignore-deletion-marks-delay` from 24h to 6h. #2414
 * [CHANGE] Experimental WAL: Default value of `-ingester.checkpoint-enabled` changed to `true`. #2416
-<<<<<<< HEAD
-* [CHANGE] Experimental WAL: WAL and checkpoint compression is now disabled. #2436
-=======
 * [CHANGE] `trace_id` field in log files has been renamed to `traceID`. #2518
 * [CHANGE] Slow query log has a different output now. Previously used `url` field has been replaced with `host` and `path`, and query parameters are logged as individual log fields with `qs_` prefix. #2520
->>>>>>> 37c358bc
+* [CHANGE] Experimental WAL: WAL and checkpoint compression is now disabled. #2436
 * [FEATURE] Ruler: The `-ruler.evaluation-delay` flag was added to allow users to configure a default evaluation delay for all rules in cortex. The default value is 0 which is the current behavior. #2423
 * [ENHANCEMENT] Experimental TSDB: sample ingestion errors are now reported via existing `cortex_discarded_samples_total` metric. #2370
 * [ENHANCEMENT] Failures on samples at distributors and ingesters return the first validation error as opposed to the last. #2383
