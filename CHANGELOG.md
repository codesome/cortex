# Changelog

## master / unreleased

<<<<<<< HEAD
* [CHANGE] Ingester: Removed deprecated untyped record from chunks WAL. Only if you are running `v1.0` or below, it is recommended to first upgrade to `v1.1`/`v1.2`/`v1.3` and run it for a day before upgrading to `v1.4` to avoid data loss. #3115
=======
* [CHANGE] Distributor API endpoints are no longer served unless target is set to `distributor` or `all`. #3112
>>>>>>> 7a4bf0bc
* [CHANGE] Increase the default Cassandra client replication factor to 3. #3007
* [CHANGE] Experimental blocks storage: removed the support to transfer blocks between ingesters on shutdown. When running the Cortex blocks storage, ingesters are expected to run with a persistent disk. The following metrics have been removed: #2996
  * `cortex_ingester_sent_files`
  * `cortex_ingester_received_files`
  * `cortex_ingester_received_bytes_total`
  * `cortex_ingester_sent_bytes_total`
* [CHANGE] The buckets for the `cortex_chunk_store_index_lookups_per_query` metric have been changed to 1, 2, 4, 8, 16. #3021
* [CHANGE] Experimental blocks storage: the `operation` label value `getrange` has changed into `get_range` for the metrics `thanos_store_bucket_cache_operation_requests_total` and `thanos_store_bucket_cache_operation_hits_total`. #3000
* [CHANGE] Experimental Delete Series: `/api/v1/admin/tsdb/delete_series` and `/api/v1/admin/tsdb/cancel_delete_request` purger APIs to return status code `204` instead of `200` for success. #2946
* [CHANGE] Histogram `cortex_memcache_request_duration_seconds` `method` label value changes from `Memcached.Get` to `Memcached.GetBatched` for batched lookups, and is not reported for non-batched lookups (label value `Memcached.GetMulti` remains, and had exactly the same value as `Get` in nonbatched lookups).  The same change applies to tracing spans. #3046
* [CHANGE] TLS server validation is now enabled by default, a new parameter `tls_insecure_skip_verify` can be set to true to skip validation optionally. #3030
* [CHANGE] `cortex_ruler_config_update_failures_total` has been removed in favor of `cortex_ruler_config_last_reload_successful`. #3056
* [CHANGE] `ruler.evaluation_delay_duration` field in YAML config has been moved and renamed to `limits.ruler_evaluation_delay_duration`. #3098
* [CHANGE] Removed obsolete `results_cache.max_freshness` from YAML config (deprecated since Cortex 1.2). #3145
* [CHANGE] Removed obsolete `-promql.lookback-delta` option (deprecated since Cortex 1.2, replaced with `-querier.lookback-delta`). #3144
* [FEATURE] Logging of the source IP passed along by a reverse proxy is now supported by setting the `-server.log-source-ips-enabled`. For non standard headers the settings `-server.log-source-ips-header` and `-server.log-source-ips-regex` can be used. #2985
* [CHANGE] Cache: added support for Redis Cluster and Redis Sentinel. #2961
  - The following changes have been made in Redis configuration:
   - `-redis.master_name` added
   - `-redis.db` added
   - `-redis.max-active-conns` changed to `-redis.pool-size`
   - `-redis.max-conn-lifetime` changed to `-redis.max-connection-age`
   - `-redis.max-idle-conns` removed
   - `-redis.wait-on-pool-exhaustion` removed
* [FEATURE] Experimental blocks storage: added shuffle sharding support to store-gateway blocks sharding. Added the following additional metrics to store-gateway: #3069
  * `cortex_bucket_stores_tenants_discovered`
  * `cortex_bucket_stores_tenants_synced`
* [ENHANCEMENT] Add support for azure storage in China, German and US Government environments. #2988
* [ENHANCEMENT] Query-tee: added a small tolerance to floating point sample values comparison. #2994
* [ENHANCEMENT] Query-tee: add support for doing a passthrough of requests to preferred backend for unregistered routes #3018
* [ENHANCEMENT] Expose `storage.aws.dynamodb.backoff_config` configuration file field. #3026
* [ENHANCEMENT] Added `cortex_request_message_bytes` and `cortex_response_message_bytes` histograms to track received and sent gRPC message and HTTP request/response sizes. Added `cortex_inflight_requests` gauge to track number of inflight gRPC and HTTP requests. #3064
* [ENHANCEMENT] Publish ruler's ring metrics. #3074
* [ENHANCEMENT] Add config validation to the experimental Alertmanager API. Invalid configs are no longer accepted. #3053
* [ENHANCEMENT] Add "integration" as a label for `cortex_alertmanager_notifications_total` and `cortex_alertmanager_notifications_failed_total` metrics. #3056
* [ENHANCEMENT] Add `cortex_ruler_config_last_reload_successful` and `cortex_ruler_config_last_reload_successful_seconds` to check status of users rule manager. #3056
* [ENHANCEMENT] Memcached dial() calls now have an optional circuit-breaker to avoid hammering a broken cache #3051
* [ENHANCEMENT] `-ruler.evaluation-delay-duration` is now overridable as a per-tenant limit, `ruler_evaluation_delay_duration`. #3098
* [ENHANCEMENT] Add TLS support to etcd client. #3102
* [ENHANCEMENT] When a tenant accesses the Alertmanager UI or its API, if we have valid `-alertmanager.configs.fallback` we'll use that to start the manager and avoid failing the request. #3073
* [ENHANCEMENT] Add `DELETE api/v1/rules/{namespace}` to the Ruler. It allows all the rule groups of a namespace to be deleted. #3120
* [ENHANCEMENT] Experimental Delete Series: Retry processing of Delete requests during failures. #2926
* [BUGFIX] Query-frontend: Fixed rounding for incoming query timestamps, to be 100% Prometheus compatible. #2990
* [BUGFIX] Querier: Merge results from chunks and blocks ingesters when using streaming of results. #3013
* [BUGFIX] Querier: query /series from ingesters regardless the `-querier.query-ingesters-within` setting. #3035
* [BUGFIX] Experimental blocks storage: Ingester is less likely to hit gRPC message size limit when streaming data to queriers. #3015
* [BUGFIX] Experimental blocks storage: fixed memberlist support for the store-gateways and compactors ring used when blocks sharding is enabled. #3058 #3095
* [BUGFIX] Fix configuration for TLS server validation, TLS skip verify was hardcoded to true for all TLS configurations and prevented validation of server certificates. #3030
* [BUGFIX] Fixes the Alertmanager panicking when no `-alertmanager.web.external-url` is provided. #3017
* [BUGFIX] Fixes the registration of the Alertmanager API metrics `cortex_alertmanager_alerts_received_total` and `cortex_alertmanager_alerts_invalid_total`. #3065
* [BUGFIX] Fixes `flag needs an argument: -config.expand-env` error. #3087
* [BUGFIX] An index optimisation actually slows things down when using caching. Moved it to the right location. #2973
* [BUGFIX] Ingester: If push request contained both valid and invalid samples, valid samples were ingested but not stored to WAL of the chunks storage. This has been fixed. #3067
* [BUGFIX] Cassandra: fixed consistency setting in the CQL session when creating the keyspace. #3105
* [BUGFIX] Ruler: Config API would return both the `record` and `alert` in `YAML` response keys even when one of them must be empty. #3120
* [BUGFIX] Index page now uses configured HTTP path prefix when creating links. #3126
* [BUGFIX] Index page no longer shows links that are not valid for running Cortex instance. #3133
* [BUGFIX] Configs: prevent validation of templates to fail when using template functions. #3157
* [BUGFIX] Configuring the S3 URL with an `@` but without username and password doesn't enable the AWS static credentials anymore. #3170
* [BUGFIX] Limit errors on ranged queries (`api/v1/query_range`) no longer return a status code `500` but `422` instead. #3167

## 1.3.0 / 2020-08-21

* [CHANGE] Replace the metric `cortex_alertmanager_configs` with `cortex_alertmanager_config_invalid` exposed by Alertmanager. #2960
* [CHANGE] Experimental Delete Series: Change target flag for purger from `data-purger` to `purger`. #2777
* [CHANGE] Experimental blocks storage: The max concurrent queries against the long-term storage, configured via `-experimental.blocks-storage.bucket-store.max-concurrent`, is now a limit shared across all tenants and not a per-tenant limit anymore. The default value has changed from `20` to `100` and the following new metrics have been added: #2797
  * `cortex_bucket_stores_gate_queries_concurrent_max`
  * `cortex_bucket_stores_gate_queries_in_flight`
  * `cortex_bucket_stores_gate_duration_seconds`
* [CHANGE] Metric `cortex_ingester_flush_reasons` has been renamed to `cortex_ingester_flushing_enqueued_series_total`, and new metric `cortex_ingester_flushing_dequeued_series_total` with `outcome` label (superset of reason) has been added. #2802 #2818 #2998
* [CHANGE] Experimental Delete Series: Metric `cortex_purger_oldest_pending_delete_request_age_seconds` would track age of delete requests since they are over their cancellation period instead of their creation time. #2806
* [CHANGE] Experimental blocks storage: the store-gateway service is required in a Cortex cluster running with the experimental blocks storage. Removed the `-experimental.tsdb.store-gateway-enabled` CLI flag and `store_gateway_enabled` YAML config option. The store-gateway is now always enabled when the storage engine is `blocks`. #2822
* [CHANGE] Experimental blocks storage: removed support for `-experimental.blocks-storage.bucket-store.max-sample-count` flag because the implementation was flawed. To limit the number of samples/chunks processed by a single query you can set `-store.query-chunk-limit`, which is now supported by the blocks storage too. #2852
* [CHANGE] Ingester: Chunks flushed via /flush stay in memory until retention period is reached. This affects `cortex_ingester_memory_chunks` metric. #2778
* [CHANGE] Querier: the error message returned when the query time range exceeds `-store.max-query-length` has changed from `invalid query, length > limit (X > Y)` to `the query time range exceeds the limit (query length: X, limit: Y)`. #2826
* [CHANGE] Add `component` label to metrics exposed by chunk, delete and index store clients. #2774
* [CHANGE] Querier: when `-querier.query-ingesters-within` is configured, the time range of the query sent to ingesters is now manipulated to ensure the query start time is not older than 'now - query-ingesters-within'. #2904
* [CHANGE] KV: The `role` label which was a label of `multi` KV store client only has been added to metrics of every KV store client. If KV store client is not `multi`, then the value of `role` label is `primary`. #2837
* [CHANGE] Added the `engine` label to the metrics exposed by the Prometheus query engine, to distinguish between `ruler` and `querier` metrics. #2854
* [CHANGE] Added ruler to the single binary when started with `-target=all` (default). #2854
* [CHANGE] Experimental blocks storage: compact head when opening TSDB. This should only affect ingester startup after it was unable to compact head in previous run. #2870
* [CHANGE] Metric `cortex_overrides_last_reload_successful` has been renamed to `cortex_runtime_config_last_reload_successful`. #2874
* [CHANGE] HipChat support has been removed from the alertmanager (because removed from the Prometheus upstream too). #2902
* [CHANGE] Add constant label `name` to metric `cortex_cache_request_duration_seconds`. #2903
* [CHANGE] Add `user` label to metric `cortex_query_frontend_queue_length`. #2939
* [CHANGE] Experimental blocks storage: cleaned up the config and renamed "TSDB" to "blocks storage". #2937
  - The storage engine setting value has been changed from `tsdb` to `blocks`; this affects `-store.engine` CLI flag and its respective YAML option.
  - The root level YAML config has changed from `tsdb` to `blocks_storage`
  - The prefix of all CLI flags has changed from `-experimental.tsdb.` to `-experimental.blocks-storage.`
  - The following settings have been grouped under `tsdb` property in the YAML config and their CLI flags changed:
    - `-experimental.tsdb.dir` changed to `-experimental.blocks-storage.tsdb.dir`
    - `-experimental.tsdb.block-ranges-period` changed to `-experimental.blocks-storage.tsdb.block-ranges-period`
    - `-experimental.tsdb.retention-period` changed to `-experimental.blocks-storage.tsdb.retention-period`
    - `-experimental.tsdb.ship-interval` changed to `-experimental.blocks-storage.tsdb.ship-interval`
    - `-experimental.tsdb.ship-concurrency` changed to `-experimental.blocks-storage.tsdb.ship-concurrency`
    - `-experimental.tsdb.max-tsdb-opening-concurrency-on-startup` changed to `-experimental.blocks-storage.tsdb.max-tsdb-opening-concurrency-on-startup`
    - `-experimental.tsdb.head-compaction-interval` changed to `-experimental.blocks-storage.tsdb.head-compaction-interval`
    - `-experimental.tsdb.head-compaction-concurrency` changed to `-experimental.blocks-storage.tsdb.head-compaction-concurrency`
    - `-experimental.tsdb.head-compaction-idle-timeout` changed to `-experimental.blocks-storage.tsdb.head-compaction-idle-timeout`
    - `-experimental.tsdb.stripe-size` changed to `-experimental.blocks-storage.tsdb.stripe-size`
    - `-experimental.tsdb.wal-compression-enabled` changed to `-experimental.blocks-storage.tsdb.wal-compression-enabled`
    - `-experimental.tsdb.flush-blocks-on-shutdown` changed to `-experimental.blocks-storage.tsdb.flush-blocks-on-shutdown`
* [CHANGE] Flags `-bigtable.grpc-use-gzip-compression`, `-ingester.client.grpc-use-gzip-compression`, `-querier.frontend-client.grpc-use-gzip-compression` are now deprecated. #2940
* [CHANGE] Limit errors reported by ingester during query-time now return HTTP status code 422. #2941
* [FEATURE] Introduced `ruler.for-outage-tolerance`, Max time to tolerate outage for restoring "for" state of alert. #2783
* [FEATURE] Introduced `ruler.for-grace-period`, Minimum duration between alert and restored "for" state. This is maintained only for alerts with configured "for" time greater than grace period. #2783
* [FEATURE] Introduced `ruler.resend-delay`, Minimum amount of time to wait before resending an alert to Alertmanager. #2783
* [FEATURE] Ruler: added `local` filesystem support to store rules (read-only). #2854
* [ENHANCEMENT] Upgraded Docker base images to `alpine:3.12`. #2862
* [ENHANCEMENT] Experimental: Querier can now optionally query secondary store. This is specified by using `-querier.second-store-engine` option, with values `chunks` or `blocks`. Standard configuration options for this store are used. Additionally, this querying can be configured to happen only for queries that need data older than `-querier.use-second-store-before-time`. Default value of zero will always query secondary store. #2747
* [ENHANCEMENT] Query-tee: increased the `cortex_querytee_request_duration_seconds` metric buckets granularity. #2799
* [ENHANCEMENT] Query-tee: fail to start if the configured `-backend.preferred` is unknown. #2799
* [ENHANCEMENT] Ruler: Added the following metrics: #2786
  * `cortex_prometheus_notifications_latency_seconds`
  * `cortex_prometheus_notifications_errors_total`
  * `cortex_prometheus_notifications_sent_total`
  * `cortex_prometheus_notifications_dropped_total`
  * `cortex_prometheus_notifications_queue_length`
  * `cortex_prometheus_notifications_queue_capacity`
  * `cortex_prometheus_notifications_alertmanagers_discovered`
* [ENHANCEMENT] The behavior of the `/ready` was changed for the query frontend to indicate when it was ready to accept queries. This is intended for use by a read path load balancer that would want to wait for the frontend to have attached queriers before including it in the backend. #2733
* [ENHANCEMENT] Experimental Delete Series: Add support for deletion of chunks for remaining stores. #2801
* [ENHANCEMENT] Add `-modules` command line flag to list possible values for `-target`. Also, log warning if given target is internal component. #2752
* [ENHANCEMENT] Added `-ingester.flush-on-shutdown-with-wal-enabled` option to enable chunks flushing even when WAL is enabled. #2780
* [ENHANCEMENT] Query-tee: Support for custom API prefix by using `-server.path-prefix` option. #2814
* [ENHANCEMENT] Query-tee: Forward `X-Scope-OrgId` header to backend, if present in the request. #2815
* [ENHANCEMENT] Experimental blocks storage: Added `-experimental.blocks-storage.tsdb.head-compaction-idle-timeout` option to force compaction of data in memory into a block. #2803
* [ENHANCEMENT] Experimental blocks storage: Added support for flushing blocks via `/flush`, `/shutdown` (previously these only worked for chunks storage) and by using `-experimental.blocks-storage.tsdb.flush-blocks-on-shutdown` option. #2794
* [ENHANCEMENT] Experimental blocks storage: Added support to enforce max query time range length via `-store.max-query-length`. #2826
* [ENHANCEMENT] Experimental blocks storage: Added support to limit the max number of chunks that can be fetched from the long-term storage while executing a query. The limit is enforced both in the querier and store-gateway, and is configurable via `-store.query-chunk-limit`. #2852 #2922
* [ENHANCEMENT] Ingester: Added new metric `cortex_ingester_flush_series_in_progress` that reports number of ongoing flush-series operations. Useful when calling `/flush` handler: if `cortex_ingester_flush_queue_length + cortex_ingester_flush_series_in_progress` is 0, all flushes are finished. #2778
* [ENHANCEMENT] Memberlist members can join cluster via SRV records. #2788
* [ENHANCEMENT] Added configuration options for chunks s3 client. #2831
  * `s3.endpoint`
  * `s3.region`
  * `s3.access-key-id`
  * `s3.secret-access-key`
  * `s3.insecure`
  * `s3.sse-encryption`
  * `s3.http.idle-conn-timeout`
  * `s3.http.response-header-timeout`
  * `s3.http.insecure-skip-verify`
* [ENHANCEMENT] Prometheus upgraded. #2798 #2849 #2867 #2902 #2918
  * Optimized labels regex matchers for patterns containing literals (eg. `foo.*`, `.*foo`, `.*foo.*`)
* [ENHANCEMENT] Add metric `cortex_ruler_config_update_failures_total` to Ruler to track failures of loading rules files. #2857
* [ENHANCEMENT] Experimental Alertmanager: Alertmanager configuration persisted to object storage using an experimental API that accepts and returns YAML-based Alertmanager configuration. #2768
* [ENHANCEMENT] Ruler: `-ruler.alertmanager-url` now supports multiple URLs. Each URL is treated as a separate Alertmanager group. Support for multiple Alertmanagers in a group can be achieved by using DNS service discovery. #2851
* [ENHANCEMENT] Experimental blocks storage: Cortex Flusher now works with blocks engine. Flusher needs to be provided with blocks-engine configuration, existing Flusher flags are not used (they are only relevant for chunks engine). Note that flush errors are only reported via log. #2877
* [ENHANCEMENT] Flusher: Added `-flusher.exit-after-flush` option (defaults to true) to control whether Cortex should stop completely after Flusher has finished its work. #2877
* [ENHANCEMENT] Added metrics `cortex_config_hash` and `cortex_runtime_config_hash` to expose hash of the currently active config file. #2874
* [ENHANCEMENT] Logger: added JSON logging support, configured via the `-log.format=json` CLI flag or its respective YAML config option. #2386
* [ENHANCEMENT] Added new flags `-bigtable.grpc-compression`, `-ingester.client.grpc-compression`, `-querier.frontend-client.grpc-compression` to configure compression used by gRPC. Valid values are `gzip`, `snappy`, or empty string (no compression, default). #2940
* [ENHANCEMENT] Clarify limitations of the `/api/v1/series`, `/api/v1/labels` and `/api/v1/label/{name}/values` endpoints. #2953
* [ENHANCEMENT] Ingester: added `Dropped` outcome to metric `cortex_ingester_flushing_dequeued_series_total`. #2998
* [BUGFIX] Fixed a bug with `api/v1/query_range` where no responses would return null values for `result` and empty values for `resultType`. #2962
* [BUGFIX] Fixed a bug in the index intersect code causing storage to return more chunks/series than required. #2796
* [BUGFIX] Fixed the number of reported keys in the background cache queue. #2764
* [BUGFIX] Fix race in processing of headers in sharded queries. #2762
* [BUGFIX] Query Frontend: Do not re-split sharded requests around ingester boundaries. #2766
* [BUGFIX] Experimental Delete Series: Fixed a problem with cache generation numbers prefixed to cache keys. #2800
* [BUGFIX] Ingester: Flushing chunks via `/flush` endpoint could previously lead to panic, if chunks were already flushed before and then removed from memory during the flush caused by `/flush` handler. Immediate flush now doesn't cause chunks to be flushed again. Samples received during flush triggered via `/flush` handler are no longer discarded. #2778
* [BUGFIX] Prometheus upgraded. #2849
  * Fixed unknown symbol error during head compaction
* [BUGFIX] Fix panic when using cassandra as store for both index and delete requests. #2774
* [BUGFIX] Experimental Delete Series: Fixed a data race in Purger. #2817
* [BUGFIX] KV: Fixed a bug that triggered a panic due to metrics being registered with the same name but different labels when using a `multi` configured KV client. #2837
* [BUGFIX] Query-frontend: Fix passing HTTP `Host` header if `-frontend.downstream-url` is configured. #2880
* [BUGFIX] Ingester: Improve time-series distribution when `-experimental.distributor.user-subring-size` is enabled. #2887
* [BUGFIX] Set content type to `application/x-protobuf` for remote_read responses. #2915
* [BUGFIX] Fixed ruler and store-gateway instance registration in the ring (when sharding is enabled) when a new instance replaces abruptly terminated one, and the only difference between the two instances is the address. #2954
* [BUGFIX] Fixed `Missing chunks and index config causing silent failure` Absence of chunks and index from schema config is not validated. #2732
* [BUGFIX] Fix panic caused by KVs from boltdb being used beyond their life. #2971
* [BUGFIX] Experimental blocks storage: `/api/v1/series`, `/api/v1/labels` and `/api/v1/label/{name}/values` only query the TSDB head regardless of the configured `-experimental.blocks-storage.tsdb.retention-period`. #2974
* [BUGFIX] Ingester: Avoid indefinite checkpointing in case of surge in number of series. #2955
* [BUGFIX] Querier: query /series from ingesters regardless the `-querier.query-ingesters-within` setting. #3035
* [BUGFIX] Ruler: fixed an unintentional breaking change introduced in the ruler's `alertmanager_url` YAML config option, which changed the value from a string to a list of strings. #2989

## 1.2.0 / 2020-07-01

* [CHANGE] Metric `cortex_kv_request_duration_seconds` now includes `name` label to denote which client is being used as well as the `backend` label to denote the KV backend implementation in use. #2648
* [CHANGE] Experimental Ruler: Rule groups persisted to object storage using the experimental API have an updated object key encoding to better handle special characters. Rule groups previously-stored using object storage must be renamed to the new format. #2646
* [CHANGE] Query Frontend now uses Round Robin to choose a tenant queue to service next. #2553
* [CHANGE] `-promql.lookback-delta` is now deprecated and has been replaced by `-querier.lookback-delta` along with `lookback_delta` entry under `querier` in the config file. `-promql.lookback-delta` will be removed in v1.4.0. #2604
* [CHANGE] Experimental TSDB: removed `-experimental.tsdb.bucket-store.binary-index-header-enabled` flag. Now the binary index-header is always enabled.
* [CHANGE] Experimental TSDB: Renamed index-cache metrics to use original metric names from Thanos, as Cortex is not aggregating them in any way: #2627
  * `cortex_<service>_blocks_index_cache_items_evicted_total` => `thanos_store_index_cache_items_evicted_total{name="index-cache"}`
  * `cortex_<service>_blocks_index_cache_items_added_total` => `thanos_store_index_cache_items_added_total{name="index-cache"}`
  * `cortex_<service>_blocks_index_cache_requests_total` => `thanos_store_index_cache_requests_total{name="index-cache"}`
  * `cortex_<service>_blocks_index_cache_items_overflowed_total` => `thanos_store_index_cache_items_overflowed_total{name="index-cache"}`
  * `cortex_<service>_blocks_index_cache_hits_total` => `thanos_store_index_cache_hits_total{name="index-cache"}`
  * `cortex_<service>_blocks_index_cache_items` => `thanos_store_index_cache_items{name="index-cache"}`
  * `cortex_<service>_blocks_index_cache_items_size_bytes` => `thanos_store_index_cache_items_size_bytes{name="index-cache"}`
  * `cortex_<service>_blocks_index_cache_total_size_bytes` => `thanos_store_index_cache_total_size_bytes{name="index-cache"}`
  * `cortex_<service>_blocks_index_cache_memcached_operations_total` =>  `thanos_memcached_operations_total{name="index-cache"}`
  * `cortex_<service>_blocks_index_cache_memcached_operation_failures_total` =>  `thanos_memcached_operation_failures_total{name="index-cache"}`
  * `cortex_<service>_blocks_index_cache_memcached_operation_duration_seconds` =>  `thanos_memcached_operation_duration_seconds{name="index-cache"}`
  * `cortex_<service>_blocks_index_cache_memcached_operation_skipped_total` =>  `thanos_memcached_operation_skipped_total{name="index-cache"}`
* [CHANGE] Experimental TSDB: Renamed metrics in bucket stores: #2627
  * `cortex_<service>_blocks_meta_syncs_total` => `cortex_blocks_meta_syncs_total{component="<service>"}`
  * `cortex_<service>_blocks_meta_sync_failures_total` => `cortex_blocks_meta_sync_failures_total{component="<service>"}`
  * `cortex_<service>_blocks_meta_sync_duration_seconds` => `cortex_blocks_meta_sync_duration_seconds{component="<service>"}`
  * `cortex_<service>_blocks_meta_sync_consistency_delay_seconds` => `cortex_blocks_meta_sync_consistency_delay_seconds{component="<service>"}`
  * `cortex_<service>_blocks_meta_synced` => `cortex_blocks_meta_synced{component="<service>"}`
  * `cortex_<service>_bucket_store_block_loads_total` => `cortex_bucket_store_block_loads_total{component="<service>"}`
  * `cortex_<service>_bucket_store_block_load_failures_total` => `cortex_bucket_store_block_load_failures_total{component="<service>"}`
  * `cortex_<service>_bucket_store_block_drops_total` => `cortex_bucket_store_block_drops_total{component="<service>"}`
  * `cortex_<service>_bucket_store_block_drop_failures_total` => `cortex_bucket_store_block_drop_failures_total{component="<service>"}`
  * `cortex_<service>_bucket_store_blocks_loaded` => `cortex_bucket_store_blocks_loaded{component="<service>"}`
  * `cortex_<service>_bucket_store_series_data_touched` => `cortex_bucket_store_series_data_touched{component="<service>"}`
  * `cortex_<service>_bucket_store_series_data_fetched` => `cortex_bucket_store_series_data_fetched{component="<service>"}`
  * `cortex_<service>_bucket_store_series_data_size_touched_bytes` => `cortex_bucket_store_series_data_size_touched_bytes{component="<service>"}`
  * `cortex_<service>_bucket_store_series_data_size_fetched_bytes` => `cortex_bucket_store_series_data_size_fetched_bytes{component="<service>"}`
  * `cortex_<service>_bucket_store_series_blocks_queried` => `cortex_bucket_store_series_blocks_queried{component="<service>"}`
  * `cortex_<service>_bucket_store_series_get_all_duration_seconds` => `cortex_bucket_store_series_get_all_duration_seconds{component="<service>"}`
  * `cortex_<service>_bucket_store_series_merge_duration_seconds` => `cortex_bucket_store_series_merge_duration_seconds{component="<service>"}`
  * `cortex_<service>_bucket_store_series_refetches_total` => `cortex_bucket_store_series_refetches_total{component="<service>"}`
  * `cortex_<service>_bucket_store_series_result_series` => `cortex_bucket_store_series_result_series{component="<service>"}`
  * `cortex_<service>_bucket_store_cached_postings_compressions_total` => `cortex_bucket_store_cached_postings_compressions_total{component="<service>"}`
  * `cortex_<service>_bucket_store_cached_postings_compression_errors_total` => `cortex_bucket_store_cached_postings_compression_errors_total{component="<service>"}`
  * `cortex_<service>_bucket_store_cached_postings_compression_time_seconds` => `cortex_bucket_store_cached_postings_compression_time_seconds{component="<service>"}`
  * `cortex_<service>_bucket_store_cached_postings_original_size_bytes_total` => `cortex_bucket_store_cached_postings_original_size_bytes_total{component="<service>"}`
  * `cortex_<service>_bucket_store_cached_postings_compressed_size_bytes_total` => `cortex_bucket_store_cached_postings_compressed_size_bytes_total{component="<service>"}`
  * `cortex_<service>_blocks_sync_seconds` => `cortex_bucket_stores_blocks_sync_seconds{component="<service>"}`
  * `cortex_<service>_blocks_last_successful_sync_timestamp_seconds` => `cortex_bucket_stores_blocks_last_successful_sync_timestamp_seconds{component="<service>"}`
* [CHANGE] Available command-line flags are printed to stdout, and only when requested via `-help`. Using invalid flag no longer causes printing of all available flags. #2691
* [CHANGE] Experimental Memberlist ring: randomize gossip node names to avoid conflicts when running multiple clients on the same host, or reusing host names (eg. pods in statefulset). Node name randomization can be disabled by using `-memberlist.randomize-node-name=false`. #2715
* [CHANGE] Memberlist KV client is no longer considered experimental. #2725
* [CHANGE] Experimental Delete Series: Make delete request cancellation duration configurable. #2760
* [CHANGE] Removed `-store.fullsize-chunks` option which was undocumented and unused (it broke ingester hand-overs). #2656
* [CHANGE] Query with no metric name that has previously resulted in HTTP status code 500 now returns status code 422 instead. #2571
* [FEATURE] TLS config options added for GRPC clients in Querier (Query-frontend client & Ingester client), Ruler, Store Gateway, as well as HTTP client in Config store client. #2502
* [FEATURE] The flag `-frontend.max-cache-freshness` is now supported within the limits overrides, to specify per-tenant max cache freshness values. The corresponding YAML config parameter has been changed from `results_cache.max_freshness` to `limits_config.max_cache_freshness`. The legacy YAML config parameter (`results_cache.max_freshness`) will continue to be supported till Cortex release `v1.4.0`. #2609
* [FEATURE] Experimental gRPC Store: Added support to 3rd parties index and chunk stores using gRPC client/server plugin mechanism. #2220
* [FEATURE] Add `-cassandra.table-options` flag to customize table options of Cassandra when creating the index or chunk table. #2575
* [ENHANCEMENT] Propagate GOPROXY value when building `build-image`. This is to help the builders building the code in a Network where default Go proxy is not accessible (e.g. when behind some corporate VPN). #2741
* [ENHANCEMENT] Querier: Added metric `cortex_querier_request_duration_seconds` for all requests to the querier. #2708
* [ENHANCEMENT] Cortex is now built with Go 1.14. #2480 #2749 #2753
* [ENHANCEMENT] Experimental TSDB: added the following metrics to the ingester: #2580 #2583 #2589 #2654
  * `cortex_ingester_tsdb_appender_add_duration_seconds`
  * `cortex_ingester_tsdb_appender_commit_duration_seconds`
  * `cortex_ingester_tsdb_refcache_purge_duration_seconds`
  * `cortex_ingester_tsdb_compactions_total`
  * `cortex_ingester_tsdb_compaction_duration_seconds`
  * `cortex_ingester_tsdb_wal_fsync_duration_seconds`
  * `cortex_ingester_tsdb_wal_page_flushes_total`
  * `cortex_ingester_tsdb_wal_completed_pages_total`
  * `cortex_ingester_tsdb_wal_truncations_failed_total`
  * `cortex_ingester_tsdb_wal_truncations_total`
  * `cortex_ingester_tsdb_wal_writes_failed_total`
  * `cortex_ingester_tsdb_checkpoint_deletions_failed_total`
  * `cortex_ingester_tsdb_checkpoint_deletions_total`
  * `cortex_ingester_tsdb_checkpoint_creations_failed_total`
  * `cortex_ingester_tsdb_checkpoint_creations_total`
  * `cortex_ingester_tsdb_wal_truncate_duration_seconds`
  * `cortex_ingester_tsdb_head_active_appenders`
  * `cortex_ingester_tsdb_head_series_not_found_total`
  * `cortex_ingester_tsdb_head_chunks`
  * `cortex_ingester_tsdb_mmap_chunk_corruptions_total`
  * `cortex_ingester_tsdb_head_chunks_created_total`
  * `cortex_ingester_tsdb_head_chunks_removed_total`
* [ENHANCEMENT] Experimental TSDB: added metrics useful to alert on critical conditions of the blocks storage: #2573
  * `cortex_compactor_last_successful_run_timestamp_seconds`
  * `cortex_querier_blocks_last_successful_sync_timestamp_seconds` (when store-gateway is disabled)
  * `cortex_querier_blocks_last_successful_scan_timestamp_seconds` (when store-gateway is enabled)
  * `cortex_storegateway_blocks_last_successful_sync_timestamp_seconds`
* [ENHANCEMENT] Experimental TSDB: added the flag `-experimental.tsdb.wal-compression-enabled` to allow to enable TSDB WAL compression. #2585
* [ENHANCEMENT] Experimental TSDB: Querier and store-gateway components can now use so-called "caching bucket", which can currently cache fetched chunks into shared memcached server. #2572
* [ENHANCEMENT] Ruler: Automatically remove unhealthy rulers from the ring. #2587
* [ENHANCEMENT] Query-tee: added support to `/metadata`, `/alerts`, and `/rules` endpoints #2600
* [ENHANCEMENT] Query-tee: added support to query results comparison between two different backends. The comparison is disabled by default and can be enabled via `-proxy.compare-responses=true`. #2611
* [ENHANCEMENT] Query-tee: improved the query-tee to not wait all backend responses before sending back the response to the client. The query-tee now sends back to the client first successful response, while honoring the `-backend.preferred` option. #2702
* [ENHANCEMENT] Thanos and Prometheus upgraded. #2602 #2604 #2634 #2659 #2686 #2756
  * TSDB now holds less WAL files after Head Truncation.
  * TSDB now does memory-mapping of Head chunks and reduces memory usage.
* [ENHANCEMENT] Experimental TSDB: decoupled blocks deletion from blocks compaction in the compactor, so that blocks deletion is not blocked by a busy compactor. The following metrics have been added: #2623
  * `cortex_compactor_block_cleanup_started_total`
  * `cortex_compactor_block_cleanup_completed_total`
  * `cortex_compactor_block_cleanup_failed_total`
  * `cortex_compactor_block_cleanup_last_successful_run_timestamp_seconds`
* [ENHANCEMENT] Experimental TSDB: Use shared cache for metadata. This is especially useful when running multiple querier and store-gateway components to reduce number of object store API calls. #2626 #2640
* [ENHANCEMENT] Experimental TSDB: when `-querier.query-store-after` is configured and running the experimental blocks storage, the time range of the query sent to the store is now manipulated to ensure the query end time is not more recent than 'now - query-store-after'. #2642
* [ENHANCEMENT] Experimental TSDB: small performance improvement in concurrent usage of RefCache, used during samples ingestion. #2651
* [ENHANCEMENT] The following endpoints now respond appropriately to an `Accept` header with the value `application/json` #2673
  * `/distributor/all_user_stats`
  * `/distributor/ha_tracker`
  * `/ingester/ring`
  * `/store-gateway/ring`
  * `/compactor/ring`
  * `/ruler/ring`
  * `/services`
* [ENHANCEMENT] Experimental Cassandra backend: Add `-cassandra.num-connections` to allow increasing the number of TCP connections to each Cassandra server. #2666
* [ENHANCEMENT] Experimental Cassandra backend: Use separate Cassandra clients and connections for reads and writes. #2666
* [ENHANCEMENT] Experimental Cassandra backend: Add `-cassandra.reconnect-interval` to allow specifying the reconnect interval to a Cassandra server that has been marked `DOWN` by the gocql driver. Also change the default value of the reconnect interval from `60s` to `1s`. #2687
* [ENHANCEMENT] Experimental Cassandra backend: Add option `-cassandra.convict-hosts-on-failure=false` to not convict host of being down when a request fails. #2684
* [ENHANCEMENT] Experimental TSDB: Applied a jitter to the period bucket scans in order to better distribute bucket operations over the time and increase the probability of hitting the shared cache (if configured). #2693
* [ENHANCEMENT] Experimental TSDB: Series limit per user and per metric now work in TSDB blocks. #2676
* [ENHANCEMENT] Experimental Memberlist: Added ability to periodically rejoin the memberlist cluster. #2724
* [ENHANCEMENT] Experimental Delete Series: Added the following metrics for monitoring processing of delete requests: #2730
  - `cortex_purger_load_pending_requests_attempts_total`: Number of attempts that were made to load pending requests with status.
  - `cortex_purger_oldest_pending_delete_request_age_seconds`: Age of oldest pending delete request in seconds.
  - `cortex_purger_pending_delete_requests_count`: Count of requests which are in process or are ready to be processed.
* [ENHANCEMENT] Experimental TSDB: Improved compactor to hard-delete also partial blocks with an deletion mark (even if the deletion mark threshold has not been reached). #2751
* [ENHANCEMENT] Experimental TSDB: Introduced a consistency check done by the querier to ensure all expected blocks have been queried via the store-gateway. If a block is missing on a store-gateway, the querier retries fetching series from missing blocks up to 3 times. If the consistency check fails once all retries have been exhausted, the query execution fails. The following metrics have been added: #2593 #2630 #2689 #2695
  * `cortex_querier_blocks_consistency_checks_total`
  * `cortex_querier_blocks_consistency_checks_failed_total`
  * `cortex_querier_storegateway_refetches_per_query`
* [ENHANCEMENT] Delete requests can now be canceled #2555
* [ENHANCEMENT] Table manager can now provision tables for delete store #2546
* [BUGFIX] Ruler: Ensure temporary rule files with special characters are properly mapped and cleaned up. #2506
* [BUGFIX] Fixes #2411, Ensure requests are properly routed to the prometheus api embedded in the query if `-server.path-prefix` is set. #2372
* [BUGFIX] Experimental TSDB: fixed chunk data corruption when querying back series using the experimental blocks storage. #2400
* [BUGFIX] Fixed collection of tracing spans from Thanos components used internally. #2655
* [BUGFIX] Experimental TSDB: fixed memory leak in ingesters. #2586
* [BUGFIX] QueryFrontend: fixed a situation where HTTP error is ignored and an incorrect status code is set. #2590
* [BUGFIX] Ingester: Fix an ingester starting up in the JOINING state and staying there forever. #2565
* [BUGFIX] QueryFrontend: fixed a panic (`integer divide by zero`) in the query-frontend. The query-frontend now requires the `-querier.default-evaluation-interval` config to be set to the same value of the querier. #2614
* [BUGFIX] Experimental TSDB: when the querier receives a `/series` request with a time range older than the data stored in the ingester, it now ignores the requested time range and returns known series anyway instead of returning an empty response. This aligns the behaviour with the chunks storage. #2617
* [BUGFIX] Cassandra: fixed an edge case leading to an invalid CQL query when querying the index on a Cassandra store. #2639
* [BUGFIX] Ingester: increment series per metric when recovering from WAL or transfer. #2674
* [BUGFIX] Fixed `wrong number of arguments for 'mget' command` Redis error when a query has no chunks to lookup from storage. #2700 #2796
* [BUGFIX] Ingester: Automatically remove old tmp checkpoints, fixing a potential disk space leak after an ingester crashes. #2726

## 1.1.0 / 2020-05-21

This release brings the usual mix of bugfixes and improvements. The biggest change is that WAL support for chunks is now considered to be production-ready!

Please make sure to review renamed metrics, and update your dashboards and alerts accordingly.

* [CHANGE] Added v1 API routes documented in #2327. #2372
  * Added `-http.alertmanager-http-prefix` flag which allows the configuration of the path where the Alertmanager API and UI can be reached. The default is set to `/alertmanager`.
  * Added `-http.prometheus-http-prefix` flag which allows the configuration of the path where the Prometheus API and UI can be reached. The default is set to `/prometheus`.
  * Updated the index hosted at the root prefix to point to the updated routes.
  * Legacy routes hardcoded with the `/api/prom` prefix now respect the `-http.prefix` flag.
* [CHANGE] The metrics `cortex_distributor_ingester_appends_total` and `distributor_ingester_append_failures_total` now include a `type` label to differentiate between `samples` and `metadata`. #2336
* [CHANGE] The metrics for number of chunks and bytes flushed to the chunk store are renamed. Note that previous metrics were counted pre-deduplication, while new metrics are counted after deduplication. #2463
  * `cortex_ingester_chunks_stored_total` > `cortex_chunk_store_stored_chunks_total`
  * `cortex_ingester_chunk_stored_bytes_total` > `cortex_chunk_store_stored_chunk_bytes_total`
* [CHANGE] Experimental TSDB: renamed blocks meta fetcher metrics: #2375
  * `cortex_querier_bucket_store_blocks_meta_syncs_total` > `cortex_querier_blocks_meta_syncs_total`
  * `cortex_querier_bucket_store_blocks_meta_sync_failures_total` > `cortex_querier_blocks_meta_sync_failures_total`
  * `cortex_querier_bucket_store_blocks_meta_sync_duration_seconds` > `cortex_querier_blocks_meta_sync_duration_seconds`
  * `cortex_querier_bucket_store_blocks_meta_sync_consistency_delay_seconds` > `cortex_querier_blocks_meta_sync_consistency_delay_seconds`
* [CHANGE] Experimental TSDB: Modified default values for `compactor.deletion-delay` option from 48h to 12h and `-experimental.tsdb.bucket-store.ignore-deletion-marks-delay` from 24h to 6h. #2414
* [CHANGE] WAL: Default value of `-ingester.checkpoint-enabled` changed to `true`. #2416
* [CHANGE] `trace_id` field in log files has been renamed to `traceID`. #2518
* [CHANGE] Slow query log has a different output now. Previously used `url` field has been replaced with `host` and `path`, and query parameters are logged as individual log fields with `qs_` prefix. #2520
* [CHANGE] WAL: WAL and checkpoint compression is now disabled. #2436
* [CHANGE] Update in dependency `go-kit/kit` from `v0.9.0` to `v0.10.0`. HTML escaping disabled in JSON Logger. #2535
* [CHANGE] Experimental TSDB: Removed `cortex_<service>_` prefix from Thanos objstore metrics and added `component` label to distinguish which Cortex component is doing API calls to the object storage when running in single-binary mode: #2568
  - `cortex_<service>_thanos_objstore_bucket_operations_total` renamed to `thanos_objstore_bucket_operations_total{component="<name>"}`
  - `cortex_<service>_thanos_objstore_bucket_operation_failures_total` renamed to `thanos_objstore_bucket_operation_failures_total{component="<name>"}`
  - `cortex_<service>_thanos_objstore_bucket_operation_duration_seconds` renamed to `thanos_objstore_bucket_operation_duration_seconds{component="<name>"}`
  - `cortex_<service>_thanos_objstore_bucket_last_successful_upload_time` renamed to `thanos_objstore_bucket_last_successful_upload_time{component="<name>"}`
* [CHANGE] FIFO cache: The `-<prefix>.fifocache.size` CLI flag has been renamed to `-<prefix>.fifocache.max-size-items` as well as its YAML config option `size` renamed to `max_size_items`. #2319
* [FEATURE] Ruler: The `-ruler.evaluation-delay` flag was added to allow users to configure a default evaluation delay for all rules in cortex. The default value is 0 which is the current behavior. #2423
* [FEATURE] Experimental: Added a new object storage client for OpenStack Swift. #2440
* [FEATURE] TLS config options added to the Server. #2535
* [FEATURE] Experimental: Added support for `/api/v1/metadata` Prometheus-based endpoint. #2549
* [FEATURE] Add ability to limit concurrent queries to Cassandra with `-cassandra.query-concurrency` flag. #2562
* [FEATURE] Experimental TSDB: Introduced store-gateway service used by the experimental blocks storage to load and query blocks. The store-gateway optionally supports blocks sharding and replication via a dedicated hash ring, configurable via `-experimental.store-gateway.sharding-enabled` and `-experimental.store-gateway.sharding-ring.*` flags. The following metrics have been added: #2433 #2458 #2469 #2523
  * `cortex_querier_storegateway_instances_hit_per_query`
* [ENHANCEMENT] Experimental TSDB: sample ingestion errors are now reported via existing `cortex_discarded_samples_total` metric. #2370
* [ENHANCEMENT] Failures on samples at distributors and ingesters return the first validation error as opposed to the last. #2383
* [ENHANCEMENT] Experimental TSDB: Added `cortex_querier_blocks_meta_synced`, which reflects current state of synced blocks over all tenants. #2392
* [ENHANCEMENT] Added `cortex_distributor_latest_seen_sample_timestamp_seconds` metric to see how far behind Prometheus servers are in sending data. #2371
* [ENHANCEMENT] FIFO cache to support eviction based on memory usage. Added `-<prefix>.fifocache.max-size-bytes` CLI flag and YAML config option `max_size_bytes` to specify memory limit of the cache. #2319, #2527
* [ENHANCEMENT] Added `-querier.worker-match-max-concurrent`. Force worker concurrency to match the `-querier.max-concurrent` option.  Overrides `-querier.worker-parallelism`.  #2456
* [ENHANCEMENT] Added the following metrics for monitoring delete requests: #2445
  - `cortex_purger_delete_requests_received_total`: Number of delete requests received per user.
  - `cortex_purger_delete_requests_processed_total`: Number of delete requests processed per user.
  - `cortex_purger_delete_requests_chunks_selected_total`: Number of chunks selected while building delete plans per user.
  - `cortex_purger_delete_requests_processing_failures_total`: Number of delete requests processing failures per user.
* [ENHANCEMENT] Single Binary: Added query-frontend to the single binary.  Single binary users will now benefit from various query-frontend features.  Primarily: sharding, parallelization, load shedding, additional caching (if configured), and query retries. #2437
* [ENHANCEMENT] Allow 1w (where w denotes week) and 1y (where y denotes year) when setting `-store.cache-lookups-older-than` and `-store.max-look-back-period`. #2454
* [ENHANCEMENT] Optimize index queries for matchers using "a|b|c"-type regex. #2446 #2475
* [ENHANCEMENT] Added per tenant metrics for queries and chunks and bytes read from chunk store: #2463
  * `cortex_chunk_store_fetched_chunks_total` and `cortex_chunk_store_fetched_chunk_bytes_total`
  * `cortex_query_frontend_queries_total` (per tenant queries counted by the frontend)
* [ENHANCEMENT] WAL: New metrics `cortex_ingester_wal_logged_bytes_total` and `cortex_ingester_checkpoint_logged_bytes_total` added to track total bytes logged to disk for WAL and checkpoints. #2497
* [ENHANCEMENT] Add de-duplicated chunks counter `cortex_chunk_store_deduped_chunks_total` which counts every chunk not sent to the store because it was already sent by another replica. #2485
* [ENHANCEMENT] Query-frontend now also logs the POST data of long queries. #2481
* [ENHANCEMENT] WAL: Ingester WAL records now have type header and the custom WAL records have been replaced by Prometheus TSDB's WAL records. Old records will not be supported from 1.3 onwards. Note: once this is deployed, you cannot downgrade without data loss. #2436
* [ENHANCEMENT] Redis Cache: Added `idle_timeout`, `wait_on_pool_exhaustion` and `max_conn_lifetime` options to redis cache configuration. #2550
* [ENHANCEMENT] WAL: the experimental tag has been removed on the WAL in ingesters. #2560
* [ENHANCEMENT] Use newer AWS API for paginated queries - removes 'Deprecated' message from logfiles. #2452
* [ENHANCEMENT] Experimental memberlist: Add retry with backoff on memberlist join other members. #2705
* [ENHANCEMENT] Experimental TSDB: when the store-gateway sharding is enabled, unhealthy store-gateway instances are automatically removed from the ring after 10 consecutive `-experimental.store-gateway.sharding-ring.heartbeat-timeout` periods. #2526
* [BUGFIX] Ruler: Ensure temporary rule files with special characters are properly mapped and cleaned up. #2506
* [BUGFIX] Ensure requests are properly routed to the prometheus api embedded in the query if `-server.path-prefix` is set. Fixes #2411. #2372
* [BUGFIX] Experimental TSDB: Fixed chunk data corruption when querying back series using the experimental blocks storage. #2400
* [BUGFIX] Cassandra Storage: Fix endpoint TLS host verification. #2109
* [BUGFIX] Experimental TSDB: Fixed response status code from `422` to `500` when an error occurs while iterating chunks with the experimental blocks storage. #2402
* [BUGFIX] Ring: Fixed a situation where upgrading from pre-1.0 cortex with a rolling strategy caused new 1.0 ingesters to lose their zone value in the ring until manually forced to re-register. #2404
* [BUGFIX] Distributor: `/all_user_stats` now show API and Rule Ingest Rate correctly. #2457
* [BUGFIX] Fixed `version`, `revision` and `branch` labels exported by the `cortex_build_info` metric. #2468
* [BUGFIX] QueryFrontend: fixed a situation where span context missed when downstream_url is used. #2539
* [BUGFIX] Querier: Fixed a situation where querier would crash because of an unresponsive frontend instance. #2569

## 1.0.1 / 2020-04-23

* [BUGFIX] Fix gaps when querying ingesters with replication factor = 3 and 2 ingesters in the cluster. #2503

## 1.0.0 / 2020-04-02

This is the first major release of Cortex. We made a lot of **breaking changes** in this release which have been detailed below. Please also see the stability guarantees we provide as part of a major release: https://cortexmetrics.io/docs/configuration/v1guarantees/

* [CHANGE] Remove the following deprecated flags: #2339
  - `-metrics.error-rate-query` (use `-metrics.write-throttle-query` instead).
  - `-store.cardinality-cache-size` (use `-store.index-cache-read.enable-fifocache` and `-store.index-cache-read.fifocache.size` instead).
  - `-store.cardinality-cache-validity` (use `-store.index-cache-read.enable-fifocache` and `-store.index-cache-read.fifocache.duration` instead).
  - `-distributor.limiter-reload-period` (flag unused)
  - `-ingester.claim-on-rollout` (flag unused)
  - `-ingester.normalise-tokens` (flag unused)
* [CHANGE] Renamed YAML file options to be more consistent. See [full config file changes below](#config-file-breaking-changes). #2273
* [CHANGE] AWS based autoscaling has been removed. You can only use metrics based autoscaling now. `-applicationautoscaling.url` has been removed. See https://cortexmetrics.io/docs/production/aws/#dynamodb-capacity-provisioning on how to migrate. #2328
* [CHANGE] Renamed the `memcache.write-back-goroutines` and `memcache.write-back-buffer` flags to `background.write-back-concurrency` and `background.write-back-buffer`. This affects the following flags: #2241
  - `-frontend.memcache.write-back-buffer` --> `-frontend.background.write-back-buffer`
  - `-frontend.memcache.write-back-goroutines` --> `-frontend.background.write-back-concurrency`
  - `-store.index-cache-read.memcache.write-back-buffer` --> `-store.index-cache-read.background.write-back-buffer`
  - `-store.index-cache-read.memcache.write-back-goroutines` --> `-store.index-cache-read.background.write-back-concurrency`
  - `-store.index-cache-write.memcache.write-back-buffer` --> `-store.index-cache-write.background.write-back-buffer`
  - `-store.index-cache-write.memcache.write-back-goroutines` --> `-store.index-cache-write.background.write-back-concurrency`
  - `-memcache.write-back-buffer` --> `-store.chunks-cache.background.write-back-buffer`. Note the next change log for the difference.
  - `-memcache.write-back-goroutines` --> `-store.chunks-cache.background.write-back-concurrency`. Note the next change log for the difference.

* [CHANGE] Renamed the chunk cache flags to have `store.chunks-cache.` as prefix. This means the following flags have been changed: #2241
  - `-cache.enable-fifocache` --> `-store.chunks-cache.cache.enable-fifocache`
  - `-default-validity` --> `-store.chunks-cache.default-validity`
  - `-fifocache.duration` --> `-store.chunks-cache.fifocache.duration`
  - `-fifocache.size` --> `-store.chunks-cache.fifocache.size`
  - `-memcache.write-back-buffer` --> `-store.chunks-cache.background.write-back-buffer`. Note the previous change log for the difference.
  - `-memcache.write-back-goroutines` --> `-store.chunks-cache.background.write-back-concurrency`. Note the previous change log for the difference.
  - `-memcached.batchsize` --> `-store.chunks-cache.memcached.batchsize`
  - `-memcached.consistent-hash` --> `-store.chunks-cache.memcached.consistent-hash`
  - `-memcached.expiration` --> `-store.chunks-cache.memcached.expiration`
  - `-memcached.hostname` --> `-store.chunks-cache.memcached.hostname`
  - `-memcached.max-idle-conns` --> `-store.chunks-cache.memcached.max-idle-conns`
  - `-memcached.parallelism` --> `-store.chunks-cache.memcached.parallelism`
  - `-memcached.service` --> `-store.chunks-cache.memcached.service`
  - `-memcached.timeout` --> `-store.chunks-cache.memcached.timeout`
  - `-memcached.update-interval` --> `-store.chunks-cache.memcached.update-interval`
  - `-redis.enable-tls` --> `-store.chunks-cache.redis.enable-tls`
  - `-redis.endpoint` --> `-store.chunks-cache.redis.endpoint`
  - `-redis.expiration` --> `-store.chunks-cache.redis.expiration`
  - `-redis.max-active-conns` --> `-store.chunks-cache.redis.max-active-conns`
  - `-redis.max-idle-conns` --> `-store.chunks-cache.redis.max-idle-conns`
  - `-redis.password` --> `-store.chunks-cache.redis.password`
  - `-redis.timeout` --> `-store.chunks-cache.redis.timeout`
* [CHANGE] Rename the `-store.chunk-cache-stubs` to `-store.chunks-cache.cache-stubs` to be more inline with above. #2241
* [CHANGE] Change prefix of flags `-dynamodb.periodic-table.*` to `-table-manager.index-table.*`. #2359
* [CHANGE] Change prefix of flags `-dynamodb.chunk-table.*` to `-table-manager.chunk-table.*`. #2359
* [CHANGE] Change the following flags: #2359
  - `-dynamodb.poll-interval` --> `-table-manager.poll-interval`
  - `-dynamodb.periodic-table.grace-period` --> `-table-manager.periodic-table.grace-period`
* [CHANGE] Renamed the following flags: #2273
  - `-dynamodb.chunk.gang.size` --> `-dynamodb.chunk-gang-size`
  - `-dynamodb.chunk.get.max.parallelism` --> `-dynamodb.chunk-get-max-parallelism`
* [CHANGE] Don't support mixed time units anymore for duration. For example, 168h5m0s doesn't work anymore, please use just one unit (s|m|h|d|w|y). #2252
* [CHANGE] Utilize separate protos for rule state and storage. Experimental ruler API will not be functional until the rollout is complete. #2226
* [CHANGE] Frontend worker in querier now starts after all Querier module dependencies are started. This fixes issue where frontend worker started to send queries to querier before it was ready to serve them (mostly visible when using experimental blocks storage). #2246
* [CHANGE] Lifecycler component now enters Failed state on errors, and doesn't exit the process. (Important if you're vendoring Cortex and use Lifecycler) #2251
* [CHANGE] `/ready` handler now returns 200 instead of 204. #2330
* [CHANGE] Better defaults for the following options: #2344
  - `-<prefix>.consul.consistent-reads`: Old default: `true`, new default: `false`. This reduces the load on Consul.
  - `-<prefix>.consul.watch-rate-limit`: Old default: 0, new default: 1. This rate limits the reads to 1 per second. Which is good enough for ring watches.
  - `-distributor.health-check-ingesters`: Old default: `false`, new default: `true`.
  - `-ingester.max-stale-chunk-idle`: Old default: 0, new default: 2m. This lets us expire series that we know are stale early.
  - `-ingester.spread-flushes`: Old default: false, new default: true. This allows to better de-duplicate data and use less space.
  - `-ingester.chunk-age-jitter`: Old default: 20mins, new default: 0. This is to enable the `-ingester.spread-flushes` to true.
  - `-<prefix>.memcached.batchsize`: Old default: 0, new default: 1024. This allows batching of requests and keeps the concurrent requests low.
  - `-<prefix>.memcached.consistent-hash`: Old default: false, new default: true. This allows for better cache hits when the memcaches are scaled up and down.
  - `-querier.batch-iterators`: Old default: false, new default: true.
  - `-querier.ingester-streaming`: Old default: false, new default: true.
* [CHANGE] Experimental TSDB: Added `-experimental.tsdb.bucket-store.postings-cache-compression-enabled` to enable postings compression when storing to cache. #2335
* [CHANGE] Experimental TSDB: Added `-compactor.deletion-delay`, which is time before a block marked for deletion is deleted from bucket. If not 0, blocks will be marked for deletion and compactor component will delete blocks marked for deletion from the bucket. If delete-delay is 0, blocks will be deleted straight away. Note that deleting blocks immediately can cause query failures, if store gateway / querier still has the block loaded, or compactor is ignoring the deletion because it's compacting the block at the same time. Default value is 48h. #2335
* [CHANGE] Experimental TSDB: Added `-experimental.tsdb.bucket-store.index-cache.postings-compression-enabled`, to set duration after which the blocks marked for deletion will be filtered out while fetching blocks used for querying. This option allows querier to ignore blocks that are marked for deletion with some delay. This ensures store can still serve blocks that are meant to be deleted but do not have a replacement yet. Default is 24h, half of the default value for `-compactor.deletion-delay`. #2335
* [CHANGE] Experimental TSDB: Added `-experimental.tsdb.bucket-store.index-cache.memcached.max-item-size` to control maximum size of item that is stored to memcached. Defaults to 1 MiB. #2335
* [FEATURE] Added experimental storage API to the ruler service that is enabled when the `-experimental.ruler.enable-api` is set to true #2269
  * `-ruler.storage.type` flag now allows `s3`,`gcs`, and `azure` values
  * `-ruler.storage.(s3|gcs|azure)` flags exist to allow the configuration of object clients set for rule storage
* [CHANGE] Renamed table manager metrics. #2307 #2359
  * `cortex_dynamo_sync_tables_seconds` -> `cortex_table_manager_sync_duration_seconds`
  * `cortex_dynamo_table_capacity_units` -> `cortex_table_capacity_units`
* [FEATURE] Flusher target to flush the WAL. #2075
  * `-flusher.wal-dir` for the WAL directory to recover from.
  * `-flusher.concurrent-flushes` for number of concurrent flushes.
  * `-flusher.flush-op-timeout` is duration after which a flush should timeout.
* [FEATURE] Ingesters can now have an optional availability zone set, to ensure metric replication is distributed across zones. This is set via the `-ingester.availability-zone` flag or the `availability_zone` field in the config file. #2317
* [ENHANCEMENT] Better re-use of connections to DynamoDB and S3. #2268
* [ENHANCEMENT] Reduce number of goroutines used while executing a single index query. #2280
* [ENHANCEMENT] Experimental TSDB: Add support for local `filesystem` backend. #2245
* [ENHANCEMENT] Experimental TSDB: Added memcached support for the TSDB index cache. #2290
* [ENHANCEMENT] Experimental TSDB: Removed gRPC server to communicate between querier and BucketStore. #2324
* [ENHANCEMENT] Allow 1w (where w denotes week) and 1y (where y denotes year) when setting table period and retention. #2252
* [ENHANCEMENT] Added FIFO cache metrics for current number of entries and memory usage. #2270
* [ENHANCEMENT] Output all config fields to /config API, including those with empty value. #2209
* [ENHANCEMENT] Add "missing_metric_name" and "metric_name_invalid" reasons to cortex_discarded_samples_total metric. #2346
* [ENHANCEMENT] Experimental TSDB: sample ingestion errors are now reported via existing `cortex_discarded_samples_total` metric. #2370
* [BUGFIX] Ensure user state metrics are updated if a transfer fails. #2338
* [BUGFIX] Fixed etcd client keepalive settings. #2278
* [BUGFIX] Register the metrics of the WAL. #2295
* [BUXFIX] Experimental TSDB: fixed error handling when ingesting out of bound samples. #2342

### Known issues

- This experimental blocks storage in Cortex `1.0.0` has a bug which may lead to the error `cannot iterate chunk for series` when running queries. This bug has been fixed in #2400. If you're running the experimental blocks storage, please build Cortex from `master`.

### Config file breaking changes

In this section you can find a config file diff showing the breaking changes introduced in Cortex. You can also find the [full configuration file reference doc](https://cortexmetrics.io/docs/configuration/configuration-file/) in the website.

```diff
### ingester_config

 # Period with which to attempt to flush chunks.
 # CLI flag: -ingester.flush-period
-[flushcheckperiod: <duration> | default = 1m0s]
+[flush_period: <duration> | default = 1m0s]

 # Period chunks will remain in memory after flushing.
 # CLI flag: -ingester.retain-period
-[retainperiod: <duration> | default = 5m0s]
+[retain_period: <duration> | default = 5m0s]

 # Maximum chunk idle time before flushing.
 # CLI flag: -ingester.max-chunk-idle
-[maxchunkidle: <duration> | default = 5m0s]
+[max_chunk_idle_time: <duration> | default = 5m0s]

 # Maximum chunk idle time for chunks terminating in stale markers before
 # flushing. 0 disables it and a stale series is not flushed until the
 # max-chunk-idle timeout is reached.
 # CLI flag: -ingester.max-stale-chunk-idle
-[maxstalechunkidle: <duration> | default = 0s]
+[max_stale_chunk_idle_time: <duration> | default = 2m0s]

 # Timeout for individual flush operations.
 # CLI flag: -ingester.flush-op-timeout
-[flushoptimeout: <duration> | default = 1m0s]
+[flush_op_timeout: <duration> | default = 1m0s]

 # Maximum chunk age before flushing.
 # CLI flag: -ingester.max-chunk-age
-[maxchunkage: <duration> | default = 12h0m0s]
+[max_chunk_age: <duration> | default = 12h0m0s]

-# Range of time to subtract from MaxChunkAge to spread out flushes
+# Range of time to subtract from -ingester.max-chunk-age to spread out flushes
 # CLI flag: -ingester.chunk-age-jitter
-[chunkagejitter: <duration> | default = 20m0s]
+[chunk_age_jitter: <duration> | default = 0]

 # Number of concurrent goroutines flushing to dynamodb.
 # CLI flag: -ingester.concurrent-flushes
-[concurrentflushes: <int> | default = 50]
+[concurrent_flushes: <int> | default = 50]

-# If true, spread series flushes across the whole period of MaxChunkAge
+# If true, spread series flushes across the whole period of
+# -ingester.max-chunk-age.
 # CLI flag: -ingester.spread-flushes
-[spreadflushes: <boolean> | default = false]
+[spread_flushes: <boolean> | default = true]

 # Period with which to update the per-user ingestion rates.
 # CLI flag: -ingester.rate-update-period
-[rateupdateperiod: <duration> | default = 15s]
+[rate_update_period: <duration> | default = 15s]


### querier_config

 # The maximum number of concurrent queries.
 # CLI flag: -querier.max-concurrent
-[maxconcurrent: <int> | default = 20]
+[max_concurrent: <int> | default = 20]

 # Use batch iterators to execute query, as opposed to fully materialising the
 # series in memory.  Takes precedent over the -querier.iterators flag.
 # CLI flag: -querier.batch-iterators
-[batchiterators: <boolean> | default = false]
+[batch_iterators: <boolean> | default = true]

 # Use streaming RPCs to query ingester.
 # CLI flag: -querier.ingester-streaming
-[ingesterstreaming: <boolean> | default = false]
+[ingester_streaming: <boolean> | default = true]

 # Maximum number of samples a single query can load into memory.
 # CLI flag: -querier.max-samples
-[maxsamples: <int> | default = 50000000]
+[max_samples: <int> | default = 50000000]

 # The default evaluation interval or step size for subqueries.
 # CLI flag: -querier.default-evaluation-interval
-[defaultevaluationinterval: <duration> | default = 1m0s]
+[default_evaluation_interval: <duration> | default = 1m0s]

### query_frontend_config

 # URL of downstream Prometheus.
 # CLI flag: -frontend.downstream-url
-[downstream: <string> | default = ""]
+[downstream_url: <string> | default = ""]


### ruler_config

 # URL of alerts return path.
 # CLI flag: -ruler.external.url
-[externalurl: <url> | default = ]
+[external_url: <url> | default = ]

 # How frequently to evaluate rules
 # CLI flag: -ruler.evaluation-interval
-[evaluationinterval: <duration> | default = 1m0s]
+[evaluation_interval: <duration> | default = 1m0s]

 # How frequently to poll for rule changes
 # CLI flag: -ruler.poll-interval
-[pollinterval: <duration> | default = 1m0s]
+[poll_interval: <duration> | default = 1m0s]

-storeconfig:
+storage:

 # file path to store temporary rule files for the prometheus rule managers
 # CLI flag: -ruler.rule-path
-[rulepath: <string> | default = "/rules"]
+[rule_path: <string> | default = "/rules"]

 # URL of the Alertmanager to send notifications to.
 # CLI flag: -ruler.alertmanager-url
-[alertmanagerurl: <url> | default = ]
+[alertmanager_url: <url> | default = ]

 # Use DNS SRV records to discover alertmanager hosts.
 # CLI flag: -ruler.alertmanager-discovery
-[alertmanagerdiscovery: <boolean> | default = false]
+[enable_alertmanager_discovery: <boolean> | default = false]

 # How long to wait between refreshing alertmanager hosts.
 # CLI flag: -ruler.alertmanager-refresh-interval
-[alertmanagerrefreshinterval: <duration> | default = 1m0s]
+[alertmanager_refresh_interval: <duration> | default = 1m0s]

 # If enabled requests to alertmanager will utilize the V2 API.
 # CLI flag: -ruler.alertmanager-use-v2
-[alertmanangerenablev2api: <boolean> | default = false]
+[enable_alertmanager_v2: <boolean> | default = false]

 # Capacity of the queue for notifications to be sent to the Alertmanager.
 # CLI flag: -ruler.notification-queue-capacity
-[notificationqueuecapacity: <int> | default = 10000]
+[notification_queue_capacity: <int> | default = 10000]

 # HTTP timeout duration when sending notifications to the Alertmanager.
 # CLI flag: -ruler.notification-timeout
-[notificationtimeout: <duration> | default = 10s]
+[notification_timeout: <duration> | default = 10s]

 # Distribute rule evaluation using ring backend
 # CLI flag: -ruler.enable-sharding
-[enablesharding: <boolean> | default = false]
+[enable_sharding: <boolean> | default = false]

 # Time to spend searching for a pending ruler when shutting down.
 # CLI flag: -ruler.search-pending-for
-[searchpendingfor: <duration> | default = 5m0s]
+[search_pending_for: <duration> | default = 5m0s]

 # Period with which to attempt to flush rule groups.
 # CLI flag: -ruler.flush-period
-[flushcheckperiod: <duration> | default = 1m0s]
+[flush_period: <duration> | default = 1m0s]

### alertmanager_config

 # Base path for data storage.
 # CLI flag: -alertmanager.storage.path
-[datadir: <string> | default = "data/"]
+[data_dir: <string> | default = "data/"]

 # will be used to prefix all HTTP endpoints served by Alertmanager. If omitted,
 # relevant URL components will be derived automatically.
 # CLI flag: -alertmanager.web.external-url
-[externalurl: <url> | default = ]
+[external_url: <url> | default = ]

 # How frequently to poll Cortex configs
 # CLI flag: -alertmanager.configs.poll-interval
-[pollinterval: <duration> | default = 15s]
+[poll_interval: <duration> | default = 15s]

 # Listen address for cluster.
 # CLI flag: -cluster.listen-address
-[clusterbindaddr: <string> | default = "0.0.0.0:9094"]
+[cluster_bind_address: <string> | default = "0.0.0.0:9094"]

 # Explicit address to advertise in cluster.
 # CLI flag: -cluster.advertise-address
-[clusteradvertiseaddr: <string> | default = ""]
+[cluster_advertise_address: <string> | default = ""]

 # Time to wait between peers to send notifications.
 # CLI flag: -cluster.peer-timeout
-[peertimeout: <duration> | default = 15s]
+[peer_timeout: <duration> | default = 15s]

 # Filename of fallback config to use if none specified for instance.
 # CLI flag: -alertmanager.configs.fallback
-[fallbackconfigfile: <string> | default = ""]
+[fallback_config_file: <string> | default = ""]

 # Root of URL to generate if config is http://internal.monitor
 # CLI flag: -alertmanager.configs.auto-webhook-root
-[autowebhookroot: <string> | default = ""]
+[auto_webhook_root: <string> | default = ""]

### table_manager_config

-store:
+storage:

-# How frequently to poll DynamoDB to learn our capacity.
-# CLI flag: -dynamodb.poll-interval
-[dynamodb_poll_interval: <duration> | default = 2m0s]
+# How frequently to poll backend to learn our capacity.
+# CLI flag: -table-manager.poll-interval
+[poll_interval: <duration> | default = 2m0s]

-# DynamoDB periodic tables grace period (duration which table will be
-# created/deleted before/after it's needed).
-# CLI flag: -dynamodb.periodic-table.grace-period
+# Periodic tables grace period (duration which table will be created/deleted
+# before/after it's needed).
+# CLI flag: -table-manager.periodic-table.grace-period
 [creation_grace_period: <duration> | default = 10m0s]

 index_tables_provisioning:
   # Enables on demand throughput provisioning for the storage provider (if
-  # supported). Applies only to tables which are not autoscaled
-  # CLI flag: -dynamodb.periodic-table.enable-ondemand-throughput-mode
-  [provisioned_throughput_on_demand_mode: <boolean> | default = false]
+  # supported). Applies only to tables which are not autoscaled. Supported by
+  # DynamoDB
+  # CLI flag: -table-manager.index-table.enable-ondemand-throughput-mode
+  [enable_ondemand_throughput_mode: <boolean> | default = false]


   # Enables on demand throughput provisioning for the storage provider (if
-  # supported). Applies only to tables which are not autoscaled
-  # CLI flag: -dynamodb.periodic-table.inactive-enable-ondemand-throughput-mode
-  [inactive_throughput_on_demand_mode: <boolean> | default = false]
+  # supported). Applies only to tables which are not autoscaled. Supported by
+  # DynamoDB
+  # CLI flag: -table-manager.index-table.inactive-enable-ondemand-throughput-mode
+  [enable_inactive_throughput_on_demand_mode: <boolean> | default = false]


 chunk_tables_provisioning:
   # Enables on demand throughput provisioning for the storage provider (if
-  # supported). Applies only to tables which are not autoscaled
-  # CLI flag: -dynamodb.chunk-table.enable-ondemand-throughput-mode
-  [provisioned_throughput_on_demand_mode: <boolean> | default = false]
+  # supported). Applies only to tables which are not autoscaled. Supported by
+  # DynamoDB
+  # CLI flag: -table-manager.chunk-table.enable-ondemand-throughput-mode
+  [enable_ondemand_throughput_mode: <boolean> | default = false]

### storage_config

 aws:
-  dynamodbconfig:
+  dynamodb:
     # DynamoDB endpoint URL with escaped Key and Secret encoded. If only region
     # is specified as a host, proper endpoint will be deduced. Use
     # inmemory:///<table-name> to use a mock in-memory implementation.
     # CLI flag: -dynamodb.url
-    [dynamodb: <url> | default = ]
+    [dynamodb_url: <url> | default = ]

     # DynamoDB table management requests per second limit.
     # CLI flag: -dynamodb.api-limit
-    [apilimit: <float> | default = 2]
+    [api_limit: <float> | default = 2]

     # DynamoDB rate cap to back off when throttled.
     # CLI flag: -dynamodb.throttle-limit
-    [throttlelimit: <float> | default = 10]
+    [throttle_limit: <float> | default = 10]
-
-    # ApplicationAutoscaling endpoint URL with escaped Key and Secret encoded.
-    # CLI flag: -applicationautoscaling.url
-    [applicationautoscaling: <url> | default = ]


       # Queue length above which we will scale up capacity
       # CLI flag: -metrics.target-queue-length
-      [targetqueuelen: <int> | default = 100000]
+      [target_queue_length: <int> | default = 100000]

       # Scale up capacity by this multiple
       # CLI flag: -metrics.scale-up-factor
-      [scaleupfactor: <float> | default = 1.3]
+      [scale_up_factor: <float> | default = 1.3]

       # Ignore throttling below this level (rate per second)
       # CLI flag: -metrics.ignore-throttle-below
-      [minthrottling: <float> | default = 1]
+      [ignore_throttle_below: <float> | default = 1]

       # query to fetch ingester queue length
       # CLI flag: -metrics.queue-length-query
-      [queuelengthquery: <string> | default = "sum(avg_over_time(cortex_ingester_flush_queue_length{job=\"cortex/ingester\"}[2m]))"]
+      [queue_length_query: <string> | default = "sum(avg_over_time(cortex_ingester_flush_queue_length{job=\"cortex/ingester\"}[2m]))"]

       # query to fetch throttle rates per table
       # CLI flag: -metrics.write-throttle-query
-      [throttlequery: <string> | default = "sum(rate(cortex_dynamo_throttled_total{operation=\"DynamoDB.BatchWriteItem\"}[1m])) by (table) > 0"]
+      [write_throttle_query: <string> | default = "sum(rate(cortex_dynamo_throttled_total{operation=\"DynamoDB.BatchWriteItem\"}[1m])) by (table) > 0"]

       # query to fetch write capacity usage per table
       # CLI flag: -metrics.usage-query
-      [usagequery: <string> | default = "sum(rate(cortex_dynamo_consumed_capacity_total{operation=\"DynamoDB.BatchWriteItem\"}[15m])) by (table) > 0"]
+      [write_usage_query: <string> | default = "sum(rate(cortex_dynamo_consumed_capacity_total{operation=\"DynamoDB.BatchWriteItem\"}[15m])) by (table) > 0"]

       # query to fetch read capacity usage per table
       # CLI flag: -metrics.read-usage-query
-      [readusagequery: <string> | default = "sum(rate(cortex_dynamo_consumed_capacity_total{operation=\"DynamoDB.QueryPages\"}[1h])) by (table) > 0"]
+      [read_usage_query: <string> | default = "sum(rate(cortex_dynamo_consumed_capacity_total{operation=\"DynamoDB.QueryPages\"}[1h])) by (table) > 0"]

       # query to fetch read errors per table
       # CLI flag: -metrics.read-error-query
-      [readerrorquery: <string> | default = "sum(increase(cortex_dynamo_failures_total{operation=\"DynamoDB.QueryPages\",error=\"ProvisionedThroughputExceededException\"}[1m])) by (table) > 0"]
+      [read_error_query: <string> | default = "sum(increase(cortex_dynamo_failures_total{operation=\"DynamoDB.QueryPages\",error=\"ProvisionedThroughputExceededException\"}[1m])) by (table) > 0"]

     # Number of chunks to group together to parallelise fetches (zero to
     # disable)
-    # CLI flag: -dynamodb.chunk.gang.size
-    [chunkgangsize: <int> | default = 10]
+    # CLI flag: -dynamodb.chunk-gang-size
+    [chunk_gang_size: <int> | default = 10]

     # Max number of chunk-get operations to start in parallel
-    # CLI flag: -dynamodb.chunk.get.max.parallelism
-    [chunkgetmaxparallelism: <int> | default = 32]
+    # CLI flag: -dynamodb.chunk.get-max-parallelism
+    [chunk_get_max_parallelism: <int> | default = 32]

     backoff_config:
       # Minimum delay when backing off.
       # CLI flag: -bigtable.backoff-min-period
-      [minbackoff: <duration> | default = 100ms]
+      [min_period: <duration> | default = 100ms]

       # Maximum delay when backing off.
       # CLI flag: -bigtable.backoff-max-period
-      [maxbackoff: <duration> | default = 10s]
+      [max_period: <duration> | default = 10s]

       # Number of times to backoff and retry before failing.
       # CLI flag: -bigtable.backoff-retries
-      [maxretries: <int> | default = 10]
+      [max_retries: <int> | default = 10]

   # If enabled, once a tables info is fetched, it is cached.
   # CLI flag: -bigtable.table-cache.enabled
-  [tablecacheenabled: <boolean> | default = true]
+  [table_cache_enabled: <boolean> | default = true]

   # Duration to cache tables before checking again.
   # CLI flag: -bigtable.table-cache.expiration
-  [tablecacheexpiration: <duration> | default = 30m0s]
+  [table_cache_expiration: <duration> | default = 30m0s]

 # Cache validity for active index entries. Should be no higher than
 # -ingester.max-chunk-idle.
 # CLI flag: -store.index-cache-validity
-[indexcachevalidity: <duration> | default = 5m0s]
+[index_cache_validity: <duration> | default = 5m0s]

### ingester_client_config

 grpc_client_config:
   backoff_config:
     # Minimum delay when backing off.
     # CLI flag: -ingester.client.backoff-min-period
-    [minbackoff: <duration> | default = 100ms]
+    [min_period: <duration> | default = 100ms]

     # Maximum delay when backing off.
     # CLI flag: -ingester.client.backoff-max-period
-    [maxbackoff: <duration> | default = 10s]
+    [max_period: <duration> | default = 10s]

     # Number of times to backoff and retry before failing.
     # CLI flag: -ingester.client.backoff-retries
-    [maxretries: <int> | default = 10]
+    [max_retries: <int> | default = 10]

### frontend_worker_config

-# Address of query frontend service.
+# Address of query frontend service, in host:port format.
 # CLI flag: -querier.frontend-address
-[address: <string> | default = ""]
+[frontend_address: <string> | default = ""]

 # How often to query DNS.
 # CLI flag: -querier.dns-lookup-period
-[dnslookupduration: <duration> | default = 10s]
+[dns_lookup_duration: <duration> | default = 10s]

 grpc_client_config:
   backoff_config:
     # Minimum delay when backing off.
     # CLI flag: -querier.frontend-client.backoff-min-period
-    [minbackoff: <duration> | default = 100ms]
+    [min_period: <duration> | default = 100ms]

     # Maximum delay when backing off.
     # CLI flag: -querier.frontend-client.backoff-max-period
-    [maxbackoff: <duration> | default = 10s]
+    [max_period: <duration> | default = 10s]

     # Number of times to backoff and retry before failing.
     # CLI flag: -querier.frontend-client.backoff-retries
-    [maxretries: <int> | default = 10]
+    [max_retries: <int> | default = 10]

### consul_config

 # ACL Token used to interact with Consul.
-# CLI flag: -<prefix>.consul.acltoken
-[acltoken: <string> | default = ""]
+# CLI flag: -<prefix>.consul.acl-token
+[acl_token: <string> | default = ""]

 # HTTP timeout when talking to Consul
 # CLI flag: -<prefix>.consul.client-timeout
-[httpclienttimeout: <duration> | default = 20s]
+[http_client_timeout: <duration> | default = 20s]

 # Enable consistent reads to Consul.
 # CLI flag: -<prefix>.consul.consistent-reads
-[consistentreads: <boolean> | default = true]
+[consistent_reads: <boolean> | default = false]

 # Rate limit when watching key or prefix in Consul, in requests per second. 0
 # disables the rate limit.
 # CLI flag: -<prefix>.consul.watch-rate-limit
-[watchkeyratelimit: <float> | default = 0]
+[watch_rate_limit: <float> | default = 1]

 # Burst size used in rate limit. Values less than 1 are treated as 1.
 # CLI flag: -<prefix>.consul.watch-burst-size
-[watchkeyburstsize: <int> | default = 1]
+[watch_burst_size: <int> | default = 1]


### configstore_config
 # URL of configs API server.
 # CLI flag: -<prefix>.configs.url
-[configsapiurl: <url> | default = ]
+[configs_api_url: <url> | default = ]

 # Timeout for requests to Weave Cloud configs service.
 # CLI flag: -<prefix>.configs.client-timeout
-[clienttimeout: <duration> | default = 5s]
+[client_timeout: <duration> | default = 5s]
```

## 0.7.0 / 2020-03-16

Cortex `0.7.0` is a major step forward the upcoming `1.0` release. In this release, we've got 164 contributions from 26 authors. Thanks to all contributors! ❤️

Please be aware that Cortex `0.7.0` introduces some **breaking changes**. You're encouraged to read all the `[CHANGE]` entries below before upgrading your Cortex cluster. In particular:

- Cleaned up some configuration options in preparation for the Cortex `1.0.0` release (see also the [annotated config file breaking changes](#annotated-config-file-breaking-changes) below):
  - Removed CLI flags support to configure the schema (see [how to migrate from flags to schema file](https://cortexmetrics.io/docs/configuration/schema-configuration/#migrating-from-flags-to-schema-file))
  - Renamed CLI flag `-config-yaml` to `-schema-config-file`
  - Removed CLI flag `-store.min-chunk-age` in favor of `-querier.query-store-after`. The corresponding YAML config option `ingestermaxquerylookback` has been renamed to [`query_ingesters_within`](https://cortexmetrics.io/docs/configuration/configuration-file/#querier-config)
  - Deprecated CLI flag `-frontend.cache-split-interval` in favor of `-querier.split-queries-by-interval`
  - Renamed the YAML config option `defaul_validity` to `default_validity`
  - Removed the YAML config option `config_store` (in the [`alertmanager YAML config`](https://cortexmetrics.io/docs/configuration/configuration-file/#alertmanager-config)) in favor of `store`
  - Removed the YAML config root block `configdb` in favor of [`configs`](https://cortexmetrics.io/docs/configuration/configuration-file/#configs-config). This change is also reflected in the following CLI flags renaming:
      * `-database.*` -> `-configs.database.*`
      * `-database.migrations` -> `-configs.database.migrations-dir`
  - Removed the fluentd-based billing infrastructure including the CLI flags:
      * `-distributor.enable-billing`
      * `-billing.max-buffered-events`
      * `-billing.retry-delay`
      * `-billing.ingester`
- Removed support for using denormalised tokens in the ring. Before upgrading, make sure your Cortex cluster is already running `v0.6.0` or an earlier version with `-ingester.normalise-tokens=true`

### Full changelog

* [CHANGE] Removed support for flags to configure schema. Further, the flag for specifying the config file (`-config-yaml`) has been deprecated. Please use `-schema-config-file`. See the [Schema Configuration documentation](https://cortexmetrics.io/docs/configuration/schema-configuration/) for more details on how to configure the schema using the YAML file. #2221
* [CHANGE] In the config file, the root level `config_store` config option has been moved to `alertmanager` > `store` > `configdb`. #2125
* [CHANGE] Removed unnecessary `frontend.cache-split-interval` in favor of `querier.split-queries-by-interval` both to reduce configuration complexity and guarantee alignment of these two configs. Starting from now, `-querier.cache-results` may only be enabled in conjunction with `-querier.split-queries-by-interval` (previously the cache interval default was `24h` so if you want to preserve the same behaviour you should set `-querier.split-queries-by-interval=24h`). #2040
* [CHANGE] Renamed Configs configuration options. #2187
  * configuration options
    * `-database.*` -> `-configs.database.*`
    * `-database.migrations` -> `-configs.database.migrations-dir`
  * config file
    * `configdb.uri:` -> `configs.database.uri:`
    * `configdb.migrationsdir:` -> `configs.database.migrations_dir:`
    * `configdb.passwordfile:` -> `configs.database.password_file:`
* [CHANGE] Moved `-store.min-chunk-age` to the Querier config as `-querier.query-store-after`, allowing the store to be skipped during query time if the metrics wouldn't be found. The YAML config option `ingestermaxquerylookback` has been renamed to `query_ingesters_within` to match its CLI flag. #1893
* [CHANGE] Renamed the cache configuration setting `defaul_validity` to `default_validity`. #2140
* [CHANGE] Remove fluentd-based billing infrastructure and flags such as `-distributor.enable-billing`. #1491
* [CHANGE] Removed remaining support for using denormalised tokens in the ring. If you're still running ingesters with denormalised tokens (Cortex 0.4 or earlier, with `-ingester.normalise-tokens=false`), such ingesters will now be completely invisible to distributors and need to be either switched to Cortex 0.6.0 or later, or be configured to use normalised tokens. #2034
* [CHANGE] The frontend http server will now send 502 in case of deadline exceeded and 499 if the user requested cancellation. #2156
* [CHANGE] We now enforce queries to be up to `-querier.max-query-into-future` into the future (defaults to 10m). #1929
  * `-store.min-chunk-age` has been removed
  * `-querier.query-store-after` has been added in it's place.
* [CHANGE] Removed unused `/validate_expr endpoint`. #2152
* [CHANGE] Updated Prometheus dependency to v2.16.0. This Prometheus version uses Active Query Tracker to limit concurrent queries. In order to keep `-querier.max-concurrent` working, Active Query Tracker is enabled by default, and is configured to store its data to `active-query-tracker` directory (relative to current directory when Cortex started). This can be changed by using `-querier.active-query-tracker-dir` option. Purpose of Active Query Tracker is to log queries that were running when Cortex crashes. This logging happens on next Cortex start. #2088
* [CHANGE] Default to BigChunk encoding; may result in slightly higher disk usage if many timeseries have a constant value, but should generally result in fewer, bigger chunks. #2207
* [CHANGE] WAL replays are now done while the rest of Cortex is starting, and more specifically, when HTTP server is running. This makes it possible to scrape metrics during WAL replays. Applies to both chunks and experimental blocks storage. #2222
* [CHANGE] Cortex now has `/ready` probe for all services, not just ingester and querier as before. In single-binary mode, /ready reports 204 only if all components are running properly. #2166
* [CHANGE] If you are vendoring Cortex and use its components in your project, be aware that many Cortex components no longer start automatically when they are created. You may want to review PR and attached document. #2166
* [CHANGE] Experimental TSDB: the querier in-memory index cache used by the experimental blocks storage shifted from per-tenant to per-querier. The `-experimental.tsdb.bucket-store.index-cache-size-bytes` now configures the per-querier index cache max size instead of a per-tenant cache and its default has been increased to 1GB. #2189
* [CHANGE] Experimental TSDB: TSDB head compaction interval and concurrency is now configurable (defaults to 1 min interval and 5 concurrent head compactions). New options: `-experimental.tsdb.head-compaction-interval` and `-experimental.tsdb.head-compaction-concurrency`. #2172
* [CHANGE] Experimental TSDB: switched the blocks storage index header to the binary format. This change is expected to have no visible impact, except lower startup times and memory usage in the queriers. It's possible to switch back to the old JSON format via the flag `-experimental.tsdb.bucket-store.binary-index-header-enabled=false`. #2223
* [CHANGE] Experimental Memberlist KV store can now be used in single-binary Cortex. Attempts to use it previously would fail with panic. This change also breaks existing binary protocol used to exchange gossip messages, so this version will not be able to understand gossiped Ring when used in combination with the previous version of Cortex. Easiest way to upgrade is to shutdown old Cortex installation, and restart it with new version. Incremental rollout works too, but with reduced functionality until all components run the same version. #2016
* [FEATURE] Added a read-only local alertmanager config store using files named corresponding to their tenant id. #2125
* [FEATURE] Added flag `-experimental.ruler.enable-api` to enable the ruler api which implements the Prometheus API `/api/v1/rules` and `/api/v1/alerts` endpoints under the configured `-http.prefix`. #1999
* [FEATURE] Added sharding support to compactor when using the experimental TSDB blocks storage. #2113
* [FEATURE] Added ability to override YAML config file settings using environment variables. #2147
  * `-config.expand-env`
* [FEATURE] Added flags to disable Alertmanager notifications methods. #2187
  * `-configs.notifications.disable-email`
  * `-configs.notifications.disable-webhook`
* [FEATURE] Add /config HTTP endpoint which exposes the current Cortex configuration as YAML. #2165
* [FEATURE] Allow Prometheus remote write directly to ingesters. #1491
* [FEATURE] Introduced new standalone service `query-tee` that can be used for testing purposes to send the same Prometheus query to multiple backends (ie. two Cortex clusters ingesting the same metrics) and compare the performances. #2203
* [FEATURE] Fan out parallelizable queries to backend queriers concurrently. #1878
  * `querier.parallelise-shardable-queries` (bool)
  * Requires a shard-compatible schema (v10+)
  * This causes the number of traces to increase accordingly.
  * The query-frontend now requires a schema config to determine how/when to shard queries, either from a file or from flags (i.e. by the `config-yaml` CLI flag). This is the same schema config the queriers consume. The schema is only required to use this option.
  * It's also advised to increase downstream concurrency controls as well:
    * `querier.max-outstanding-requests-per-tenant`
    * `querier.max-query-parallelism`
    * `querier.max-concurrent`
    * `server.grpc-max-concurrent-streams` (for both query-frontends and queriers)
* [FEATURE] Added user sub rings to distribute users to a subset of ingesters. #1947
  * `-experimental.distributor.user-subring-size`
* [FEATURE] Add flag `-experimental.tsdb.stripe-size` to expose TSDB stripe size option. #2185
* [FEATURE] Experimental Delete Series: Added support for Deleting Series with Prometheus style API. Needs to be enabled first by setting `-purger.enable` to `true`. Deletion only supported when using `boltdb` and `filesystem` as index and object store respectively. Support for other stores to follow in separate PRs #2103
* [ENHANCEMENT] Alertmanager: Expose Per-tenant alertmanager metrics #2124
* [ENHANCEMENT] Add `status` label to `cortex_alertmanager_configs` metric to gauge the number of valid and invalid configs. #2125
* [ENHANCEMENT] Cassandra Authentication: added the `custom_authenticators` config option that allows users to authenticate with cassandra clusters using password authenticators that are not approved by default in [gocql](https://github.com/gocql/gocql/blob/81b8263d9fe526782a588ef94d3fa5c6148e5d67/conn.go#L27) #2093
* [ENHANCEMENT] Cassandra Storage: added `max_retries`, `retry_min_backoff` and `retry_max_backoff` configuration options to enable retrying recoverable errors. #2054
* [ENHANCEMENT] Allow to configure HTTP and gRPC server listen address, maximum number of simultaneous connections and connection keepalive settings.
  * `-server.http-listen-address`
  * `-server.http-conn-limit`
  * `-server.grpc-listen-address`
  * `-server.grpc-conn-limit`
  * `-server.grpc.keepalive.max-connection-idle`
  * `-server.grpc.keepalive.max-connection-age`
  * `-server.grpc.keepalive.max-connection-age-grace`
  * `-server.grpc.keepalive.time`
  * `-server.grpc.keepalive.timeout`
* [ENHANCEMENT] PostgreSQL: Bump up `github.com/lib/pq` from `v1.0.0` to `v1.3.0` to support PostgreSQL SCRAM-SHA-256 authentication. #2097
* [ENHANCEMENT] Cassandra Storage: User no longer need `CREATE` privilege on `<all keyspaces>` if given keyspace exists. #2032
* [ENHANCEMENT] Cassandra Storage: added `password_file` configuration options to enable reading Cassandra password from file. #2096
* [ENHANCEMENT] Configs API: Allow GET/POST configs in YAML format. #2181
* [ENHANCEMENT] Background cache writes are batched to improve parallelism and observability. #2135
* [ENHANCEMENT] Add automatic repair for checkpoint and WAL. #2105
* [ENHANCEMENT] Support `lastEvaluation` and `evaluationTime` in `/api/v1/rules` endpoints and make order of groups stable. #2196
* [ENHANCEMENT] Skip expired requests in query-frontend scheduling. #2082
* [ENHANCEMENT] Add ability to configure gRPC keepalive settings. #2066
* [ENHANCEMENT] Experimental TSDB: Export TSDB Syncer metrics from Compactor component, they are prefixed with `cortex_compactor_`. #2023
* [ENHANCEMENT] Experimental TSDB: Added dedicated flag `-experimental.tsdb.bucket-store.tenant-sync-concurrency` to configure the maximum number of concurrent tenants for which blocks are synched. #2026
* [ENHANCEMENT] Experimental TSDB: Expose metrics for objstore operations (prefixed with `cortex_<component>_thanos_objstore_`, component being one of `ingester`, `querier` and `compactor`). #2027
* [ENHANCEMENT] Experimental TSDB: Added support for Azure Storage to be used for block storage, in addition to S3 and GCS. #2083
* [ENHANCEMENT] Experimental TSDB: Reduced memory allocations in the ingesters when using the experimental blocks storage. #2057
* [ENHANCEMENT] Experimental Memberlist KV: expose `-memberlist.gossip-to-dead-nodes-time` and `-memberlist.dead-node-reclaim-time` options to control how memberlist library handles dead nodes and name reuse. #2131
* [BUGFIX] Alertmanager: fixed panic upon applying a new config, caused by duplicate metrics registration in the `NewPipelineBuilder` function. #211
* [BUGFIX] Azure Blob ChunkStore: Fixed issue causing `invalid chunk checksum` errors. #2074
* [BUGFIX] The gauge `cortex_overrides_last_reload_successful` is now only exported by components that use a `RuntimeConfigManager`. Previously, for components that do not initialize a `RuntimeConfigManager` (such as the compactor) the gauge was initialized with 0 (indicating error state) and then never updated, resulting in a false-negative permanent error state. #2092
* [BUGFIX] Fixed WAL metric names, added the `cortex_` prefix.
* [BUGFIX] Restored histogram `cortex_configs_request_duration_seconds` #2138
* [BUGFIX] Fix wrong syntax for `url` in config-file-reference. #2148
* [BUGFIX] Fixed some 5xx status code returned by the query-frontend when they should actually be 4xx. #2122
* [BUGFIX] Fixed leaked goroutines in the querier. #2070
* [BUGFIX] Experimental TSDB: fixed `/all_user_stats` and `/api/prom/user_stats` endpoints when using the experimental TSDB blocks storage. #2042
* [BUGFIX] Experimental TSDB: fixed ruler to correctly work with the experimental TSDB blocks storage. #2101

### Changes to denormalised tokens in the ring

Cortex 0.4.0 is the last version that can *write* denormalised tokens. Cortex 0.5.0 and above always write normalised tokens.

Cortex 0.6.0 is the last version that can *read* denormalised tokens. Starting with Cortex 0.7.0 only normalised tokens are supported, and ingesters writing denormalised tokens to the ring (running Cortex 0.4.0 or earlier with `-ingester.normalise-tokens=false`) are ignored by distributors. Such ingesters should either switch to using normalised tokens, or be upgraded to Cortex 0.5.0 or later.

### Known issues

- The gRPC streaming for ingesters doesn't work when using the experimental TSDB blocks storage. Please do not enable `-querier.ingester-streaming` if you're using the TSDB blocks storage. If you want to enable it, you can build Cortex from `master` given the issue has been fixed after Cortex `0.7` branch has been cut and the fix wasn't included in the `0.7` because related to an experimental feature.

### Annotated config file breaking changes

In this section you can find a config file diff showing the breaking changes introduced in Cortex `0.7`. You can also find the [full configuration file reference doc](https://cortexmetrics.io/docs/configuration/configuration-file/) in the website.

 ```diff
### Root level config

 # "configdb" has been moved to "alertmanager > store > configdb".
-[configdb: <configdb_config>]

 # "config_store" has been renamed to "configs".
-[config_store: <configstore_config>]
+[configs: <configs_config>]


### `distributor_config`

 # The support to hook an external billing system has been removed.
-[enable_billing: <boolean> | default = false]
-billing:
-  [maxbufferedevents: <int> | default = 1024]
-  [retrydelay: <duration> | default = 500ms]
-  [ingesterhostport: <string> | default = "localhost:24225"]


### `querier_config`

 # "ingestermaxquerylookback" has been renamed to "query_ingesters_within".
-[ingestermaxquerylookback: <duration> | default = 0s]
+[query_ingesters_within: <duration> | default = 0s]


### `queryrange_config`

results_cache:
  cache:
     # "defaul_validity" has been renamed to "default_validity".
-    [defaul_validity: <duration> | default = 0s]
+    [default_validity: <duration> | default = 0s]

   # "cache_split_interval" has been deprecated in favor of "split_queries_by_interval".
-  [cache_split_interval: <duration> | default = 24h0m0s]


### `alertmanager_config`

# The "store" config block has been added. This includes "configdb" which previously
# was the "configdb" root level config block.
+store:
+  [type: <string> | default = "configdb"]
+  [configdb: <configstore_config>]
+  local:
+    [path: <string> | default = ""]


### `storage_config`

index_queries_cache_config:
   # "defaul_validity" has been renamed to "default_validity".
-  [defaul_validity: <duration> | default = 0s]
+  [default_validity: <duration> | default = 0s]


### `chunk_store_config`

chunk_cache_config:
   # "defaul_validity" has been renamed to "default_validity".
-  [defaul_validity: <duration> | default = 0s]
+  [default_validity: <duration> | default = 0s]

write_dedupe_cache_config:
   # "defaul_validity" has been renamed to "default_validity".
-  [defaul_validity: <duration> | default = 0s]
+  [default_validity: <duration> | default = 0s]

 # "min_chunk_age" has been removed in favor of "querier > query_store_after".
-[min_chunk_age: <duration> | default = 0s]


### `configs_config`

-# "uri" has been moved to "database > uri".
-[uri: <string> | default = "postgres://postgres@configs-db.weave.local/configs?sslmode=disable"]

-# "migrationsdir" has been moved to "database > migrations_dir".
-[migrationsdir: <string> | default = ""]

-# "passwordfile" has been moved to "database > password_file".
-[passwordfile: <string> | default = ""]

+database:
+  [uri: <string> | default = "postgres://postgres@configs-db.weave.local/configs?sslmode=disable"]
+  [migrations_dir: <string> | default = ""]
+  [password_file: <string> | default = ""]
```

## 0.6.1 / 2020-02-05

* [BUGFIX] Fixed parsing of the WAL configuration when specified in the YAML config file. #2071

## 0.6.0 / 2020-01-28

Note that the ruler flags need to be changed in this upgrade. You're moving from a single node ruler to something that might need to be sharded.
Further, if you're using the configs service, we've upgraded the migration library and this requires some manual intervention. See full instructions below to upgrade your PostgreSQL.

* [CHANGE] The frontend component now does not cache results if it finds a `Cache-Control` header and if one of its values is `no-store`. #1974
* [CHANGE] Flags changed with transition to upstream Prometheus rules manager:
  * `-ruler.client-timeout` is now `ruler.configs.client-timeout` in order to match `ruler.configs.url`.
  * `-ruler.group-timeout`has been removed.
  * `-ruler.num-workers` has been removed.
  * `-ruler.rule-path` has been added to specify where the prometheus rule manager will sync rule files.
  * `-ruler.storage.type` has beem added to specify the rule store backend type, currently only the configdb.
  * `-ruler.poll-interval` has been added to specify the interval in which to poll new rule groups.
  * `-ruler.evaluation-interval` default value has changed from `15s` to `1m` to match the default evaluation interval in Prometheus.
  * Ruler sharding requires a ring which can be configured via the ring flags prefixed by `ruler.ring.`. #1987
* [CHANGE] Use relative links from /ring page to make it work when used behind reverse proxy. #1896
* [CHANGE] Deprecated `-distributor.limiter-reload-period` flag. #1766
* [CHANGE] Ingesters now write only normalised tokens to the ring, although they can still read denormalised tokens used by other ingesters. `-ingester.normalise-tokens` is now deprecated, and ignored. If you want to switch back to using denormalised tokens, you need to downgrade to Cortex 0.4.0. Previous versions don't handle claiming tokens from normalised ingesters correctly. #1809
* [CHANGE] Overrides mechanism has been renamed to "runtime config", and is now separate from limits. Runtime config is simply a file that is reloaded by Cortex every couple of seconds. Limits and now also multi KV use this mechanism.<br />New arguments were introduced: `-runtime-config.file` (defaults to empty) and `-runtime-config.reload-period` (defaults to 10 seconds), which replace previously used `-limits.per-user-override-config` and `-limits.per-user-override-period` options. Old options are still used if `-runtime-config.file` is not specified. This change is also reflected in YAML configuration, where old `limits.per_tenant_override_config` and `limits.per_tenant_override_period` fields are replaced with `runtime_config.file` and `runtime_config.period` respectively. #1749
* [CHANGE] Cortex now rejects data with duplicate labels. Previously, such data was accepted, with duplicate labels removed with only one value left. #1964
* [CHANGE] Changed the default value for `-distributor.ha-tracker.prefix` from `collectors/` to `ha-tracker/` in order to not clash with other keys (ie. ring) stored in the same key-value store. #1940
* [FEATURE] Experimental: Write-Ahead-Log added in ingesters for more data reliability against ingester crashes. #1103
  * `--ingester.wal-enabled`: Setting this to `true` enables writing to WAL during ingestion.
  * `--ingester.wal-dir`: Directory where the WAL data should be stored and/or recovered from.
  * `--ingester.checkpoint-enabled`: Set this to `true` to enable checkpointing of in-memory chunks to disk.
  * `--ingester.checkpoint-duration`: This is the interval at which checkpoints should be created.
  * `--ingester.recover-from-wal`: Set this to `true` to recover data from an existing WAL.
  * For more information, please checkout the ["Ingesters with WAL" guide](https://cortexmetrics.io/docs/guides/ingesters-with-wal/).
* [FEATURE] The distributor can now drop labels from samples (similar to the removal of the replica label for HA ingestion) per user via the `distributor.drop-label` flag. #1726
* [FEATURE] Added flag `debug.mutex-profile-fraction` to enable mutex profiling #1969
* [FEATURE] Added `global` ingestion rate limiter strategy. Deprecated `-distributor.limiter-reload-period` flag. #1766
* [FEATURE] Added support for Microsoft Azure blob storage to be used for storing chunk data. #1913
* [FEATURE] Added readiness probe endpoint`/ready` to queriers. #1934
* [FEATURE] Added "multi" KV store that can interact with two other KV stores, primary one for all reads and writes, and secondary one, which only receives writes. Primary/secondary store can be modified in runtime via runtime-config mechanism (previously "overrides"). #1749
* [FEATURE] Added support to store ring tokens to a file and read it back on startup, instead of generating/fetching the tokens to/from the ring. This feature can be enabled with the flag `-ingester.tokens-file-path`. #1750
* [FEATURE] Experimental TSDB: Added `/series` API endpoint support with TSDB blocks storage. #1830
* [FEATURE] Experimental TSDB: Added TSDB blocks `compactor` component, which iterates over users blocks stored in the bucket and compact them according to the configured block ranges. #1942
* [ENHANCEMENT] metric `cortex_ingester_flush_reasons` gets a new `reason` value: `Spread`, when `-ingester.spread-flushes` option is enabled. #1978
* [ENHANCEMENT] Added `password` and `enable_tls` options to redis cache configuration. Enables usage of Microsoft Azure Cache for Redis service. #1923
* [ENHANCEMENT] Upgraded Kubernetes API version for deployments from `extensions/v1beta1` to `apps/v1`. #1941
* [ENHANCEMENT] Experimental TSDB: Open existing TSDB on startup to prevent ingester from becoming ready before it can accept writes. The max concurrency is set via `--experimental.tsdb.max-tsdb-opening-concurrency-on-startup`. #1917
* [ENHANCEMENT] Experimental TSDB: Querier now exports aggregate metrics from Thanos bucket store and in memory index cache (many metrics to list, but all have `cortex_querier_bucket_store_` or `cortex_querier_blocks_index_cache_` prefix). #1996
* [ENHANCEMENT] Experimental TSDB: Improved multi-tenant bucket store. #1991
  * Allowed to configure the blocks sync interval via `-experimental.tsdb.bucket-store.sync-interval` (0 disables the sync)
  * Limited the number of tenants concurrently synched by `-experimental.tsdb.bucket-store.block-sync-concurrency`
  * Renamed `cortex_querier_sync_seconds` metric to `cortex_querier_blocks_sync_seconds`
  * Track `cortex_querier_blocks_sync_seconds` metric for the initial sync too
* [BUGFIX] Fixed unnecessary CAS operations done by the HA tracker when the jitter is enabled. #1861
* [BUGFIX] Fixed ingesters getting stuck in a LEAVING state after coming up from an ungraceful exit. #1921
* [BUGFIX] Reduce memory usage when ingester Push() errors. #1922
* [BUGFIX] Table Manager: Fixed calculation of expected tables and creation of tables from next active schema considering grace period. #1976
* [BUGFIX] Experimental TSDB: Fixed ingesters consistency during hand-over when using experimental TSDB blocks storage. #1854 #1818
* [BUGFIX] Experimental TSDB: Fixed metrics when using experimental TSDB blocks storage. #1981 #1982 #1990 #1983
* [BUGFIX] Experimental memberlist: Use the advertised address when sending packets to other peers of the Gossip memberlist. #1857
* [BUGFIX] Experimental TSDB: Fixed incorrect query results introduced in #2604 caused by a buffer incorrectly reused while iterating samples. #2697

### Upgrading PostgreSQL (if you're using configs service)

Reference: <https://github.com/golang-migrate/migrate/tree/master/database/postgres#upgrading-from-v1>

1. Install the migrate package cli tool: <https://github.com/golang-migrate/migrate/tree/master/cmd/migrate#installation>
2. Drop the `schema_migrations` table: `DROP TABLE schema_migrations;`.
2. Run the migrate command:

```bash
migrate  -path <absolute_path_to_cortex>/cmd/cortex/migrations -database postgres://localhost:5432/database force 2
```

### Known issues

- The `cortex_prometheus_rule_group_last_evaluation_timestamp_seconds` metric, tracked by the ruler, is not unregistered for rule groups not being used anymore. This issue will be fixed in the next Cortex release (see [2033](https://github.com/cortexproject/cortex/issues/2033)).

- Write-Ahead-Log (WAL) does not have automatic repair of corrupt checkpoint or WAL segments, which is possible if ingester crashes abruptly or the underlying disk corrupts. Currently the only way to resolve this is to manually delete the affected checkpoint and/or WAL segments. Automatic repair will be added in the future releases.

## 0.4.0 / 2019-12-02

* [CHANGE] The frontend component has been refactored to be easier to re-use. When upgrading the frontend, cache entries will be discarded and re-created with the new protobuf schema. #1734
* [CHANGE] Removed direct DB/API access from the ruler. `-ruler.configs.url` has been now deprecated. #1579
* [CHANGE] Removed `Delta` encoding. Any old chunks with `Delta` encoding cannot be read anymore. If `ingester.chunk-encoding` is set to `Delta` the ingester will fail to start. #1706
* [CHANGE] Setting `-ingester.max-transfer-retries` to 0 now disables hand-over when ingester is shutting down. Previously, zero meant infinite number of attempts. #1771
* [CHANGE] `dynamo` has been removed as a valid storage name to make it consistent for all components. `aws` and `aws-dynamo` remain as valid storage names.
* [CHANGE/FEATURE] The frontend split and cache intervals can now be configured using the respective flag `--querier.split-queries-by-interval` and `--frontend.cache-split-interval`.
  * If `--querier.split-queries-by-interval` is not provided request splitting is disabled by default.
  * __`--querier.split-queries-by-day` is still accepted for backward compatibility but has been deprecated. You should now use `--querier.split-queries-by-interval`. We recommend a to use a multiple of 24 hours.__
* [FEATURE] Global limit on the max series per user and metric #1760
  * `-ingester.max-global-series-per-user`
  * `-ingester.max-global-series-per-metric`
  * Requires `-distributor.replication-factor` and `-distributor.shard-by-all-labels` set for the ingesters too
* [FEATURE] Flush chunks with stale markers early with `ingester.max-stale-chunk-idle`. #1759
* [FEATURE] EXPERIMENTAL: Added new KV Store backend based on memberlist library. Components can gossip about tokens and ingester states, instead of using Consul or Etcd. #1721
* [FEATURE] EXPERIMENTAL: Use TSDB in the ingesters & flush blocks to S3/GCS ala Thanos. This will let us use an Object Store more efficiently and reduce costs. #1695
* [FEATURE] Allow Query Frontend to log slow queries with `frontend.log-queries-longer-than`. #1744
* [FEATURE] Add HTTP handler to trigger ingester flush & shutdown - used when running as a stateful set with the WAL enabled.  #1746
* [FEATURE] EXPERIMENTAL: Added GCS support to TSDB blocks storage. #1772
* [ENHANCEMENT] Reduce memory allocations in the write path. #1706
* [ENHANCEMENT] Consul client now follows recommended practices for blocking queries wrt returned Index value. #1708
* [ENHANCEMENT] Consul client can optionally rate-limit itself during Watch (used e.g. by ring watchers) and WatchPrefix (used by HA feature) operations. Rate limiting is disabled by default. New flags added: `--consul.watch-rate-limit`, and `--consul.watch-burst-size`. #1708
* [ENHANCEMENT] Added jitter to HA deduping heartbeats, configure using `distributor.ha-tracker.update-timeout-jitter-max` #1534
* [ENHANCEMENT] Add ability to flush chunks with stale markers early. #1759
* [BUGFIX] Stop reporting successful actions as 500 errors in KV store metrics. #1798
* [BUGFIX] Fix bug where duplicate labels can be returned through metadata APIs. #1790
* [BUGFIX] Fix reading of old, v3 chunk data. #1779
* [BUGFIX] Now support IAM roles in service accounts in AWS EKS. #1803
* [BUGFIX] Fixed duplicated series returned when querying both ingesters and store with the experimental TSDB blocks storage. #1778

In this release we updated the following dependencies:

- gRPC v1.25.0  (resulted in a drop of 30% CPU usage when compression is on)
- jaeger-client v2.20.0
- aws-sdk-go to v1.25.22

## 0.3.0 / 2019-10-11

This release adds support for Redis as an alternative to Memcached, and also includes many optimisations which reduce CPU and memory usage.

* [CHANGE] Gauge metrics were renamed to drop the `_total` suffix. #1685
  * In Alertmanager, `alertmanager_configs_total` is now `alertmanager_configs`
  * In Ruler, `scheduler_configs_total` is now `scheduler_configs`
  * `scheduler_groups_total` is now `scheduler_groups`.
* [CHANGE] `--alertmanager.configs.auto-slack-root` flag was dropped as auto Slack root is not supported anymore. #1597
* [CHANGE] In table-manager, default DynamoDB capacity was reduced from 3,000 units to 1,000 units. We recommend you do not run with the defaults: find out what figures are needed for your environment and set that via `-dynamodb.periodic-table.write-throughput` and `-dynamodb.chunk-table.write-throughput`.
* [FEATURE] Add Redis support for caching #1612
* [FEATURE] Allow spreading chunk writes across multiple S3 buckets #1625
* [FEATURE] Added `/shutdown` endpoint for ingester to shutdown all operations of the ingester. #1746
* [ENHANCEMENT] Upgraded Prometheus to 2.12.0 and Alertmanager to 0.19.0. #1597
* [ENHANCEMENT] Cortex is now built with Go 1.13 #1675, #1676, #1679
* [ENHANCEMENT] Many optimisations, mostly impacting ingester and querier: #1574, #1624, #1638, #1644, #1649, #1654, #1702

Full list of changes: <https://github.com/cortexproject/cortex/compare/v0.2.0...v0.3.0>

## 0.2.0 / 2019-09-05

This release has several exciting features, the most notable of them being setting `-ingester.spread-flushes` to potentially reduce your storage space by upto 50%.

* [CHANGE] Flags changed due to changes upstream in Prometheus Alertmanager #929:
  * `alertmanager.mesh.listen-address` is now `cluster.listen-address`
  * `alertmanager.mesh.peer.host` and `alertmanager.mesh.peer.service` can be replaced by `cluster.peer`
  * `alertmanager.mesh.hardware-address`, `alertmanager.mesh.nickname`, `alertmanager.mesh.password`, and `alertmanager.mesh.peer.refresh-interval` all disappear.
* [CHANGE] --claim-on-rollout flag deprecated; feature is now always on #1566
* [CHANGE] Retention period must now be a multiple of periodic table duration #1564
* [CHANGE] The value for the name label for the chunks memcache in all `cortex_cache_` metrics is now `chunksmemcache` (before it was `memcache`) #1569
* [FEATURE] Makes the ingester flush each timeseries at a specific point in the max-chunk-age cycle with `-ingester.spread-flushes`. This means multiple replicas of a chunk are very likely to contain the same contents which cuts chunk storage space by up to 66%. #1578
* [FEATURE] Make minimum number of chunk samples configurable per user #1620
* [FEATURE] Honor HTTPS for custom S3 URLs #1603
* [FEATURE] You can now point the query-frontend at a normal Prometheus for parallelisation and caching #1441
* [FEATURE] You can now specify `http_config` on alert receivers #929
* [FEATURE] Add option to use jump hashing to load balance requests to memcached #1554
* [FEATURE] Add status page for HA tracker to distributors #1546
* [FEATURE] The distributor ring page is now easier to read with alternate rows grayed out #1621

## 0.1.0 / 2019-08-07

* [CHANGE] HA Tracker flags were renamed to provide more clarity #1465
  * `distributor.accept-ha-labels` is now `distributor.ha-tracker.enable`
  * `distributor.accept-ha-samples` is now `distributor.ha-tracker.enable-for-all-users`
  * `ha-tracker.replica` is now `distributor.ha-tracker.replica`
  * `ha-tracker.cluster` is now `distributor.ha-tracker.cluster`
* [FEATURE] You can specify "heap ballast" to reduce Go GC Churn #1489
* [BUGFIX] HA Tracker no longer always makes a request to Consul/Etcd when a request is not from the active replica #1516
* [BUGFIX] Queries are now correctly cancelled by the query-frontend #1508<|MERGE_RESOLUTION|>--- conflicted
+++ resolved
@@ -2,11 +2,8 @@
 
 ## master / unreleased
 
-<<<<<<< HEAD
 * [CHANGE] Ingester: Removed deprecated untyped record from chunks WAL. Only if you are running `v1.0` or below, it is recommended to first upgrade to `v1.1`/`v1.2`/`v1.3` and run it for a day before upgrading to `v1.4` to avoid data loss. #3115
-=======
 * [CHANGE] Distributor API endpoints are no longer served unless target is set to `distributor` or `all`. #3112
->>>>>>> 7a4bf0bc
 * [CHANGE] Increase the default Cassandra client replication factor to 3. #3007
 * [CHANGE] Experimental blocks storage: removed the support to transfer blocks between ingesters on shutdown. When running the Cortex blocks storage, ingesters are expected to run with a persistent disk. The following metrics have been removed: #2996
   * `cortex_ingester_sent_files`
