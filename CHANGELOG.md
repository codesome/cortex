--- conflicted
+++ resolved
@@ -107,13 +107,10 @@
 * [BUGFIX] Ingester: Improve time-series distribution when `-experimental.distributor.user-subring-size` is enabled. #2887
 * [BUGFIX] Set content type to `application/x-protobuf` for remote_read responses. #2915
 * [BUGFIX] Fixed ruler and store-gateway instance registration in the ring (when sharding is enabled) when a new instance replaces abruptly terminated one, and the only difference between the two instances is the address. #2954
-<<<<<<< HEAD
-* [BUGFIX] Ingester: Avoid indefinite checkpointing in case of surge in number of series. #2955
-=======
 * [BUGFIX] Fixed `Missing chunks and index config causing silent failure` Absence of chunks and index from schema config is not validated. #2732
 * [BUGFIX] Fix panic caused by KVs from boltdb being used beyond their life. #2971
 * [BUGFIX] Experimental TSDB: `/api/v1/series`, `/api/v1/labels` and `/api/v1/label/{name}/values` only query the TSDB head regardless of the configured `-experimental.blocks-storage.tsdb.retention-period`. #2974
->>>>>>> badc1468
+* [BUGFIX] Ingester: Avoid indefinite checkpointing in case of surge in number of series. #2955
 
 ## 1.2.0 / 2020-07-01
 
